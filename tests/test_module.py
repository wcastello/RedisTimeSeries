--- conflicted
+++ resolved
@@ -43,11 +43,7 @@
         if 'lastTimestamp' in response: self.last_time_stamp = response['lastTimestamp']
         if 'firstTimestamp' in response: self.first_time_stamp = response['firstTimestamp']
         if 'maxSamplesPerChunk' in response: self.max_samples_per_chunk = response['maxSamplesPerChunk']
-<<<<<<< HEAD
-    
-=======
-
->>>>>>> f437163d
+        
     def __eq__(self, other): 
         if not isinstance(other, TSInfo):
             return NotImplemented
@@ -301,20 +297,10 @@
             actual_result = r.execute_command('TS.range', 'tester', start_ts, start_ts + samples_count, 'count', 3)
             assert expected_result[:3] == actual_result
 
-<<<<<<< HEAD
-            expected_result = ['totalSamples', 1500L, 'memoryUsage', 6014L,
-                               'firstTimestamp', start_ts, 'chunkCount', 1L,
-                               'labels', [['name', 'brown'], ['color', 'pink']],
-                               'lastTimestamp', 1511887408L, 'maxSamplesPerChunk', 360L,
-                               'retentionTime', 0L, 'sourceKey', None,
-                               'rules', [['tester_agg_avg_10', 10L, 'AVG'], ['tester_agg_max_10', 10L, 'MAX']]]
-            assert TSInfo(expected_result) == self._get_ts_info(r, 'tester')
-=======
             assert self._get_ts_info(r, 'tester').rules == [['tester_agg_avg_10', 10L, 'AVG'], 
                                                             ['tester_agg_max_10', 10L, 'MAX'],
                                                             ['tester_agg_sum_10', 10L, 'SUM'],
                                                             ['tester_agg_stds_10',10L, 'STD.S']]
->>>>>>> f437163d
 
     def test_rdb_aggregation_context(self):
         """
@@ -548,11 +534,7 @@
 
             info = self._get_ts_info(r, 'tester')
             assert info.rules == [['tester_agg_max_10', 10L, 'AVG']]
-<<<<<<< HEAD
-                                 
-=======
-
->>>>>>> f437163d
+            
     def test_delete_key(self):
         with self.redis() as r:
             assert r.execute_command('TS.CREATE', 'tester', 'CHUNK_SIZE', '360')
@@ -569,11 +551,7 @@
             assert r.execute_command('TS.CREATE', 'tester')
             assert r.execute_command('TS.CREATERULE', 'tester', 'tester_agg_max_10', 'AGGREGATION', 'avg', 12)
             assert self._get_ts_info(r, 'tester').rules == [['tester_agg_max_10', 12L, 'AVG']]
-<<<<<<< HEAD
-    
-=======
-
->>>>>>> f437163d
+            
     def test_create_retention(self):
         with self.redis() as r:
             assert r.execute_command('TS.CREATE', 'tester', 'RETENTION', 1000)
@@ -967,26 +945,16 @@
                 return [[long(i - i%time_bucket), str(val)] for i in range(start_ts, start_ts+samples_count, time_bucket)]
             actual_result = r.execute_command('TS.mrange', start_ts, start_ts + samples_count, 'AGGREGATION', 'LAST', 5, 'FILTER', 'generation=x')
             expected_result = [['tester1', [], build_expected(5, 5)],
-<<<<<<< HEAD
-                    ['tester2', [], build_expected(15, 5)],
-                    ['tester3', [], build_expected(25, 5)],
-                    ]
-=======
                                ['tester2', [], build_expected(15, 5)],
                                ['tester3', [], build_expected(25, 5)],
                                 ]
->>>>>>> f437163d
             assert expected_result == actual_result
             assert expected_result[1:] == r.execute_command('TS.mrange', start_ts, start_ts + samples_count,
                                                             'AGGREGATION', 'LAST', 5, 'FILTER', 'generation=x', 'class!=middle')
             actual_result = r.execute_command('TS.mrange', start_ts, start_ts + samples_count, 'COUNT', 3, 'AGGREGATION', 'LAST', 5, 'FILTER', 'generation=x')
             assert expected_result[0][2][:3] == actual_result[0][2]
             actual_result = r.execute_command('TS.mrange', start_ts, start_ts + samples_count, 'AGGREGATION', 'COUNT', 5, 'FILTER', 'generation=x')
-<<<<<<< HEAD
-            assert [[1511885905L, '1']] == actual_result[0][2][:1]
-=======
             assert [[1511885910L, '5']] == actual_result[0][2][:1]
->>>>>>> f437163d
             assert expected_result[0][2][1:9] == actual_result[0][2][1:9]
             actual_result = r.execute_command('TS.mrange', start_ts, start_ts + samples_count, 'AGGREGATION', 'COUNT', 3, 'COUNT', 3, 'FILTER', 'generation=x')
             assert 3 == len(actual_result[0][2]) #just checking that agg count before count works
@@ -1178,11 +1146,7 @@
             r.execute_command("ts.createrule", 'test_key', 'below_32bit_limit', 'AGGREGATION', 'max', BELOW_32BIT_LIMIT)
             r.execute_command("ts.createrule", 'test_key', 'above_32bit_limit', 'AGGREGATION', 'max', ABOVE_32BIT_LIMIT)
             info = self._get_ts_info(r, 'test_key') 
-<<<<<<< HEAD
-            assert info.rules[0][1] == BELOW_32BIT_LIMIT            
-=======
             assert info.rules[0][1] == BELOW_32BIT_LIMIT
->>>>>>> f437163d
             assert info.rules[1][1] == ABOVE_32BIT_LIMIT
 
     def test_uncompressed(self):
@@ -1207,11 +1171,7 @@
             assert [[1L, '3.5'], [2L, '4.5'], [3L, '5.5']] == \
                         r.execute_command('ts.range not_compressed 0 -1')
             info = self._get_ts_info(r, 'not_compressed')
-<<<<<<< HEAD
-            assert info.total_samples == 3 and info.memory_usage == 4136L                                        
-=======
             assert info.total_samples == 3 and info.memory_usage == 4136L
->>>>>>> f437163d
             # test deletion
             assert r.delete('not_compressed')
 
@@ -1247,10 +1207,6 @@
                     r.execute_command('ts.add trim_me', i, i * 1.1)
                     r.execute_command('ts.add dont_trim_me', i, i * 1.1)
                 
-<<<<<<< HEAD
-            assert 2 == self._get_ts_info(r, 'trim_me').chunk_count
-            assert 13 == self._get_ts_info(r, 'dont_trim_me').chunk_count
-=======
                 trimmed_info = self._get_ts_info(r, 'trim_me')
                 untrimmed_info = self._get_ts_info(r, 'dont_trim_me')
                 assert 2 == trimmed_info.chunk_count
@@ -1263,7 +1219,6 @@
                 r.delete("trim_me")
                 r.delete("dont_trim_me")
 
->>>>>>> f437163d
 
     def test_empty(self):
         with self.redis() as r:
