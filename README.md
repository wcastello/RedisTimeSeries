[![GitHub issues](https://img.shields.io/github/release/RedisTimeSeries/RedisTimeSeries.svg?kill_cache=1)](https://github.com/RedisTimeSeries/RedisTimeSeries/releases/latest)
[![CircleCI](https://circleci.com/gh/RedisTimeSeries/RedisTimeSeries/tree/master.svg?style=svg)](https://circleci.com/gh/RedisTimeSeries/RedisTimeSeries/tree/master)
[![Docker Cloud Build Status](https://img.shields.io/docker/cloud/build/redislabs/redistimeseries.svg)](https://hub.docker.com/r/redislabs/redistimeseries/builds/)

# RedisTimeSeries
RedisTimeSeries is a Redis Module adding a Time Series data structure to Redis.

## Features
- Quick inserts (50K samples per sec)
- Query by start time and end-time
- Query by labels sets
- Aggregated queries (Min, Max, Avg, Sum, Range, Count, First, Last) for any time bucket
- Configurable max retention period
- Compactions/Roll-ups - automatically updated aggregated timeseries
- labels index - each key has labels which will allows query by labels

## Using with other tools metrics tools
In the [RedisTimeSeries](https://github.com/RedisTimeSeries) organization you can
find projects that help you integrate RedisTimeSeries with other tools, including:

1. Prometheus - [Adapter for Prometheus](https://github.com/RedisTimeSeries/prometheus-redistimeseries-adapter) to use RedisTimeSeries as backend db.
2. StatsD, Graphite exports using graphite protocol.
3. Grafana - using SimpleJson datasource.

## Memory model
A time series is a linked list of memory chunks.
Each chunk has a predefined size of samples.
Each sample is a tuple of the time and the value of 128 bits,
64 bits for the timestamp and 64 bits for the value.

## Setup

You can either get RedisTimeSeries setup in a Docker container or on your own machine.

### Docker
To quickly tryout RedisTimeSeries, launch an instance using docker:
```sh
docker run -p 6379:6379 -it --rm redislabs/redistimeseries
```

### Build and Run it yourself

You can also build and run RedisTimeSeries on your own machine.

#### Requirements
<<<<<<< HEAD
-  build-essential
-  The RedisTimeSeries repository: `git clone https://github.com/RedisLabsModules/RedisTimeSeries.git`
=======
-  On Ubuntu Linux, run: apt-get install build-essential cmake
-  The RedisTimeSeries repository: `git clone https://github.com/RedisTimeSeries/RedisTimeSeries.git`
>>>>>>> 7f572651

#### Build

```bash
cd RedisTimeSeries
git submodule init
git submodule update
cd src
make all
```

#### Run

In your redis-server run: `loadmodule redistimeseries.so`

For more infomation about modules, go to the [redis offical documentation](https://redis.io/topics/modules-intro).

## Give it a try

After you setup RedisTimeSeries, you can interact with it using redis-cli.

Here we'll create a time series representing sensor temperature measurements. 
After you create the time series, you can send temperature measurements.
Then you can query the data for a time range on some aggreagation rule.

### With `redis-cli`
```sh
$ redis-cli
127.0.0.1:6379> TS.CREATE temperature RETENTION 60 LABELS sensor_id 2 area_id 32
OK
127.0.0.1:6379> TS.ADD temperature:3:11 1548149181 30
OK
127.0.0.1:6379> TS.ADD temperature:3:11 1548149191 42
OK
127.0.0.1:6379>  TS.RANGE temperature:3:11 1548149180 1548149210 AGGREGATION avg 5
1) 1) (integer) 1548149180
   2) "30"
2) 1) (integer) 1548149190
   2) "42"
```

### Client libraries

Some languages have client libraries that provide support for RedisTimeSeries commands:

| Project | Language | License | Author | URL |
| ------- | -------- | ------- | ------ | --- |
| JRedisTimeSeries | Java | BSD-3 | [RedisLabs](https://redislabs.com/) | [Github](https://github.com/RedisTimeSeries/JRedisTimeSeries/) |
| redistimeseries-go | Go | Apache-2 | [RedisLabs](https://redislabs.com/) | [Github](https://github.com/RedisTimeSeries/redistimeseries-go) |
| redistimeseries-py | Python | BSD-3 | [RedisLabs](https://redislabs.com/) | [Github](https://github.com/RedisTimeSeries/redistimeseries-py) |

## Tests
Tests are written in python using the [rmtest](https://github.com/RedisLabs/rmtest) library.
```
$ cd src
$ pip install -r tests/requirements.txt # optional, use virtualenv
$ make tests
```

## Documentation
Read the docs at http://redistimeseries.io

## Mailing List / Forum
Got questions? Feel free to ask at the [RedisTimeSeries mailing list](https://groups.google.com/forum/#!forum/redistimeseries).

## License
Redis Source Available License Agreement, see [LICENSE](LICENSE)<|MERGE_RESOLUTION|>--- conflicted
+++ resolved
@@ -43,13 +43,8 @@
 You can also build and run RedisTimeSeries on your own machine.
 
 #### Requirements
-<<<<<<< HEAD
 -  build-essential
--  The RedisTimeSeries repository: `git clone https://github.com/RedisLabsModules/RedisTimeSeries.git`
-=======
--  On Ubuntu Linux, run: apt-get install build-essential cmake
 -  The RedisTimeSeries repository: `git clone https://github.com/RedisTimeSeries/RedisTimeSeries.git`
->>>>>>> 7f572651
 
 #### Build
 
