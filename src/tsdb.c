/*
 * Copyright 2018-2019 Redis Labs Ltd. and Contributors
 *
 * This file is available under the Redis Labs Source Available License Agreement
 */
#include "tsdb.h"

#include "config.h"
#include "consts.h"
#include "endianconv.h"
#include "indexer.h"
#include "module.h"

#include <assert.h>
#include <math.h>
#include "rmutil/logging.h"
#include "rmutil/strings.h"

static Series *lastDeletedSeries = NULL;

int dictOperator(RedisModuleDict *d, void *chunk, timestamp_t ts, DictOp op) {
    timestamp_t rax_key = htonu64(ts);
    switch (op) {
        case DICT_OP_SET:
            return RedisModule_DictSetC(d, &rax_key, sizeof(rax_key), chunk);
        case DICT_OP_REPLACE:
            return RedisModule_DictReplaceC(d, &rax_key, sizeof(rax_key), chunk);
        case DICT_OP_DEL:
            return RedisModule_DictDelC(d, &rax_key, sizeof(rax_key), NULL);
    }
    chunk = NULL;
    return REDISMODULE_OK; // silence compiler
}

Series *NewSeries(RedisModuleString *keyName, CreateCtx *cCtx) {
    Series *newSeries = (Series *)malloc(sizeof(Series));
    newSeries->keyName = keyName;
    newSeries->chunks = RedisModule_CreateDict(NULL);
    newSeries->chunkSizeBytes = cCtx->chunkSizeBytes;
    newSeries->retentionTime = cCtx->retentionTime;
    newSeries->srcKey = NULL;
    newSeries->rules = NULL;
    newSeries->lastTimestamp = 0;
    newSeries->lastValue = 0;
    newSeries->totalSamples = 0;
    newSeries->labels = cCtx->labels;
    newSeries->labelsCount = cCtx->labelsCount;
    newSeries->options = cCtx->options;
    if (newSeries->options & SERIES_OPT_UNCOMPRESSED) {
        newSeries->options |= SERIES_OPT_UNCOMPRESSED;
        newSeries->funcs = GetChunkClass(CHUNK_REGULAR);
    } else {
        newSeries->funcs = GetChunkClass(CHUNK_COMPRESSED);
    }
    Chunk_t *newChunk = newSeries->funcs->NewChunk(newSeries->chunkSizeBytes);
    dictOperator(newSeries->chunks, newChunk, 0, DICT_OP_SET);
    newSeries->lastChunk = newChunk;
    return newSeries;
}

void SeriesTrim(Series *series) {
    if (series->retentionTime == 0) {
        return;
    }

    // start iterator from smallest key
    RedisModuleDictIter *iter = RedisModule_DictIteratorStartC(series->chunks, "^", NULL, 0);
    Chunk_t *currentChunk;
    void *currentKey;
    size_t keyLen;
    timestamp_t minTimestamp = series->lastTimestamp > series->retentionTime
                                   ? series->lastTimestamp - series->retentionTime
                                   : 0;

    while ((currentKey = RedisModule_DictNextC(iter, &keyLen, (void *)&currentChunk))) {
        if (series->funcs->GetLastTimestamp(currentChunk) < minTimestamp) {
            RedisModule_DictDelC(series->chunks, currentKey, keyLen, NULL);
            // reseek iterator since we modified the dict,
            // go to first element that is bigger than current key
            RedisModule_DictIteratorReseekC(iter, ">", currentKey, keyLen);

            series->totalSamples -= series->funcs->GetNumOfSample(currentChunk);
            series->funcs->FreeChunk(currentChunk);
        } else {
            break;
        }
    }
    RedisModule_DictIteratorStop(iter);
}

// Encode timestamps as bigendian to allow correct lexical sorting
static void seriesEncodeTimestamp(void *buf, timestamp_t timestamp) {
    uint64_t e;
    e = htonu64(timestamp);
    memcpy(buf, &e, sizeof(e));
}

void freeLastDeletedSeries() {
    if (lastDeletedSeries == NULL) {
        return;
    }
    CompactionRule *rule = lastDeletedSeries->rules;
    while (rule != NULL) {
        CompactionRule *nextRule = rule->nextRule;
        FreeCompactionRule(rule);
        rule = nextRule;
    }
    if (lastDeletedSeries->srcKey != NULL) {
        RedisModule_FreeString(NULL, lastDeletedSeries->srcKey);
    }
    RedisModule_FreeString(NULL, lastDeletedSeries->keyName);
    free(lastDeletedSeries);
    lastDeletedSeries = NULL;
}

void CleanLastDeletedSeries(RedisModuleCtx *ctx, RedisModuleString *key) {
    if (lastDeletedSeries != NULL &&
        RedisModule_StringCompare(lastDeletedSeries->keyName, key) == 0) {
        CompactionRule *rule = lastDeletedSeries->rules;
        while (rule != NULL) {
            RedisModuleKey *seriesKey;
            Series *dstSeries;
            const int status = GetSeries(
                ctx, rule->destKey, &seriesKey, &dstSeries, REDISMODULE_READ | REDISMODULE_WRITE);
            if (status) {
                SeriesDeleteSrcRule(dstSeries, lastDeletedSeries->keyName);
                RedisModule_CloseKey(seriesKey);
            }
            rule = rule->nextRule;
        }
        if (lastDeletedSeries->srcKey) {
            RedisModuleKey *seriesKey;
            Series *srcSeries;
            const int status = GetSeries(ctx,
                                         lastDeletedSeries->srcKey,
                                         &seriesKey,
                                         &srcSeries,
                                         REDISMODULE_READ | REDISMODULE_WRITE);
            if (status) {
                SeriesDeleteRule(srcSeries, lastDeletedSeries->keyName);
                RedisModule_CloseKey(seriesKey);
            }
        }
    }
    freeLastDeletedSeries();
}

// Releases Series and all its compaction rules
void FreeSeries(void *value) {
    Series *currentSeries = (Series *)value;
    RedisModuleDictIter *iter = RedisModule_DictIteratorStartC(currentSeries->chunks, "^", NULL, 0);
    Chunk_t *currentChunk;
    while (RedisModule_DictNextC(iter, NULL, (void *)&currentChunk) != NULL) {
        currentSeries->funcs->FreeChunk(currentChunk);
    }
    RedisModule_DictIteratorStop(iter);

    RedisModuleCtx *ctx = RedisModule_GetThreadSafeContext(NULL);
    RedisModule_AutoMemory(ctx);
    RemoveIndexedMetric(
        ctx, currentSeries->keyName, currentSeries->labels, currentSeries->labelsCount);

    FreeLabels(currentSeries->labels, currentSeries->labelsCount);

    RedisModule_FreeThreadSafeContext(ctx);
    RedisModule_FreeDict(NULL, currentSeries->chunks);

    freeLastDeletedSeries();
    lastDeletedSeries = currentSeries;
}

void FreeCompactionRule(void *value) {
    CompactionRule *rule = (CompactionRule *)value;
    RedisModule_FreeString(NULL, rule->destKey);
    ((AggregationClass *)rule->aggClass)->freeContext(rule->aggContext);
    free(rule);
}

size_t SeriesGetChunksSize(Series *series) {
    size_t size = 0;
    Chunk_t *currentChunk;
    RedisModuleDictIter *iter = RedisModule_DictIteratorStartC(series->chunks, "^", NULL, 0);
    while (RedisModule_DictNextC(iter, NULL, (void *)&currentChunk)) {
        size += series->funcs->GetChunkSize(currentChunk, true);
    }
    RedisModule_DictIteratorStop(iter);
    return size;
}

size_t SeriesMemUsage(const void *value) {
    Series *series = (Series *)value;

    size_t labelLen = 0;
    uint32_t labelsLen = 0;
    for (int i = 0; i < series->labelsCount; i++) {
        RedisModule_StringPtrLen(series->labels[i].key, &labelLen);
        labelsLen += (labelLen + 1);
        RedisModule_StringPtrLen(series->labels[i].value, &labelLen);
        labelsLen += (labelLen + 1);
    }

    size_t rulesSize = 0;
    CompactionRule *rule = series->rules;
    while (rule != NULL) {
        rulesSize += sizeof(CompactionRule);
        rule = rule->nextRule;
    }

    return sizeof(series) + rulesSize + labelsLen + sizeof(Label) * series->labelsCount +
           SeriesGetChunksSize(series);
}

size_t SeriesGetNumSamples(const Series *series) {
    size_t numSamples = 0;
    if (series != NULL) {
        numSamples = series->totalSamples;
    }
    return numSamples;
}

static void upsertCompaction(Series *series, UpsertCtx *uCtx) {
    CompactionRule *rule = series->rules;
    RedisModuleCtx *ctx = RedisModule_GetThreadSafeContext(NULL);
    while (rule != NULL) {
        timestamp_t curAggWindowStart = CalcWindowStart(series->lastTimestamp, rule->timeBucket);
        if (uCtx->sample.timestamp >= curAggWindowStart) {
            // upsert in latest timebucket
            int rv = SeriesCalcRange(series, curAggWindowStart, UINT64_MAX, rule, NULL);
            if (rv == TSDB_ERROR) {
                RedisModule_Log(ctx, "verbose", "%s", "Failed to calculate range for downsample");
                continue;
            }
        } else {
            timestamp_t start = CalcWindowStart(uCtx->sample.timestamp, rule->timeBucket);
            // ensure last include/exclude
            double val = 0;
            int rv = SeriesCalcRange(series, start, start + rule->timeBucket - 1, rule, &val);
            if (rv == TSDB_ERROR) {
                RedisModule_Log(ctx, "verbose", "%s", "Failed to calculate range for downsample");
                continue;
            }

            RedisModuleKey *key;
            Series *destSeries;
            if (!GetSeries(ctx, rule->destKey, &key, &destSeries, REDISMODULE_READ)) {
                RedisModule_Log(ctx, "verbose", "%s", "Failed to retrieve downsample series");
                continue;
            }
            SeriesUpsertSample(destSeries, start, val);
            RedisModule_CloseKey(key);
        }
        rule = rule->nextRule;
    }
    RedisModule_FreeThreadSafeContext(ctx);
}

int SeriesUpsertSample(Series *series, api_timestamp_t timestamp, double value) {
    bool latestChunk = true;
    void *chunkKey = NULL;
    ChunkFuncs *funcs = series->funcs;
    Chunk_t *chunk = series->lastChunk;
    timestamp_t chunkFirstTS = funcs->GetFirstTimestamp(series->lastChunk);

    if (timestamp < chunkFirstTS && RedisModule_DictSize(series->chunks) > 1) {
        // Upsert in an older chunk
        latestChunk = false;
        timestamp_t rax_key;
        seriesEncodeTimestamp(&rax_key, timestamp);
        RedisModuleDictIter *dictIter =
            RedisModule_DictIteratorStartC(series->chunks, "<=", &rax_key, sizeof(rax_key));
        chunkKey = RedisModule_DictNextC(dictIter, NULL, (void *)&chunk);
        if (chunkKey == NULL) {
            RedisModule_DictIteratorReseekC(dictIter, "^", NULL, 0);
            chunkKey = RedisModule_DictNextC(dictIter, NULL, (void *)&chunk);
        }
        RedisModule_DictIteratorStop(dictIter);
        if (chunkKey == NULL) {
            return REDISMODULE_ERR;
        }
        chunkFirstTS = funcs->GetFirstTimestamp(chunk);
    }

    // Split chunks
    if (funcs->GetChunkSize(chunk, false) > series->chunkSizeBytes * SPLIT_FACTOR) {
        Chunk_t *newChunk = funcs->SplitChunk(chunk);
        if (newChunk == NULL) {
            return REDISMODULE_ERR;
        }
        timestamp_t newChunkFirstTS = funcs->GetFirstTimestamp(newChunk);
        dictOperator(series->chunks, newChunk, newChunkFirstTS, DICT_OP_SET);
        if (timestamp >= newChunkFirstTS) {
            chunk = newChunk;
            chunkFirstTS = newChunkFirstTS;
        }
        if (latestChunk) { // split of latest chunk
            series->lastChunk = newChunk;
        }
    }

    Sample sample = { .timestamp = timestamp, .value = value };
    UpsertCtx uCtx = {
        .inChunk = chunk,
        .sample = sample,
    };

    int size = 0;
    ChunkResult rv = funcs->UpsertSample(&uCtx, &size);
    if (rv == CR_OK) {
        series->totalSamples += size;
        if (timestamp == series->lastTimestamp) {
            series->lastValue = value;
        }
        timestamp_t chunkFirstTSAfterOp = funcs->GetFirstTimestamp(uCtx.inChunk);
        if (chunkFirstTSAfterOp != chunkFirstTS) {
            // update chunk in dictionary if first timestamp changed
            if (dictOperator(series->chunks, NULL, chunkFirstTS, DICT_OP_DEL) == REDISMODULE_ERR) {
                dictOperator(series->chunks, NULL, 0, DICT_OP_DEL);
            }
            dictOperator(series->chunks, uCtx.inChunk, chunkFirstTSAfterOp, DICT_OP_SET);
        }

        upsertCompaction(series, &uCtx);
    }
    return rv;
}

int SeriesAddSample(Series *series, api_timestamp_t timestamp, double value) {
    // backfilling or update
    Sample sample = { .timestamp = timestamp, .value = value };
    ChunkResult ret = series->funcs->AddSample(series->lastChunk, &sample);

    if (ret == CR_END) {
        // When a new chunk is created trim the series
        SeriesTrim(series);

        Chunk_t *newChunk = series->funcs->NewChunk(series->chunkSizeBytes);
        dictOperator(series->chunks, newChunk, timestamp, DICT_OP_SET);
        ret = series->funcs->AddSample(newChunk, &sample);
        series->lastChunk = newChunk;
    }
    series->lastTimestamp = timestamp;
    series->lastValue = value;
    series->totalSamples++;
    return TSDB_OK;
}

static int SeriesChunkIteratorOptions(SeriesIterator *iter) {
    int options = 0;
    if (iter->reverse) {
        options |= CHUNK_ITER_OP_REVERSE;
    }
    return options;
}

// Initiates SeriesIterator, find the correct chunk and initiate a ChunkIterator
SeriesIterator SeriesQuery(Series *series, timestamp_t start_ts, timestamp_t end_ts, bool rev) {
    SeriesIterator iter = { 0 };
    iter.series = series;
    iter.minTimestamp = start_ts;
    iter.maxTimestamp = end_ts;
    iter.reverse = rev;

    timestamp_t rax_key;
    ChunkFuncs *funcs = series->funcs;

    if (iter.reverse == false) {
        iter.DictGetNext = RedisModule_DictNextC;
        seriesEncodeTimestamp(&rax_key, iter.minTimestamp);
    } else {
        iter.DictGetNext = RedisModule_DictPrevC;
        seriesEncodeTimestamp(&rax_key, iter.maxTimestamp);
    }

    // get first chunk within query range
    iter.dictIter = RedisModule_DictIteratorStartC(series->chunks, "<=", &rax_key, sizeof(rax_key));
    if (!iter.DictGetNext(iter.dictIter, NULL, (void *)&iter.currentChunk)) {
        RedisModule_DictIteratorReseekC(iter.dictIter, "^", NULL, 0);
        iter.DictGetNext(iter.dictIter, NULL, (void *)&iter.currentChunk);
    }

    iter.chunkIterator = funcs->NewChunkIterator(
        iter.currentChunk, SeriesChunkIteratorOptions(&iter), &iter.chunkIteratorFuncs);
    return iter;
}

// this is an internal function that routes the next call to the appropriate chunk iterator function
static ChunkResult SeriesGetNext(SeriesIterator *iter, Sample *sample) {
    if (iter->reverse == false) {
        return iter->chunkIteratorFuncs.GetNext(iter->chunkIterator, sample);
    } else {
        if (iter->chunkIteratorFuncs.GetPrev == NULL) {
            return CR_ERR;
        }
        return iter->chunkIteratorFuncs.GetPrev(iter->chunkIterator, sample);
    }
}

void SeriesIteratorClose(SeriesIterator *iterator) {
    iterator->chunkIteratorFuncs.Free(iterator->chunkIterator);
    RedisModule_DictIteratorStop(iterator->dictIter);
}

// Fills sample from chunk. If all samples were extracted from the chunk, we
// move to the next chunk.
ChunkResult SeriesIteratorGetNext(SeriesIterator *iterator, Sample *currentSample) {
    ChunkResult res;
    ChunkFuncs *funcs = iterator->series->funcs;
    Chunk_t *currentChunk = iterator->currentChunk;

    while (true) {
        res = SeriesGetNext(iterator, currentSample);
        if (res == CR_END) { // Reached the end of the chunk
            if (!iterator->DictGetNext(iterator->dictIter, NULL, (void *)&currentChunk) ||
                funcs->GetFirstTimestamp(currentChunk) > iterator->maxTimestamp ||
                funcs->GetLastTimestamp(currentChunk) < iterator->minTimestamp) {
                return CR_END; // No more chunks or they out of range
            }
            iterator->chunkIteratorFuncs.Free(iterator->chunkIterator);
            iterator->chunkIterator = funcs->NewChunkIterator(
                currentChunk, SeriesChunkIteratorOptions(iterator), &iterator->chunkIteratorFuncs);
            if (SeriesGetNext(iterator, currentSample) != CR_OK) {
                return CR_END;
            }
        } else if (res == CR_ERR) {
            return CR_ERR;
        }

        // check timestamp is within range
        if (!iterator->reverse) {
            // forward range handling
            if (currentSample->timestamp < iterator->minTimestamp) {
                // didn't reach the starting point of the requested range
                continue;
            }
            if (currentSample->timestamp > iterator->maxTimestamp) {
                // reached the end of the requested range
                return CR_END;
            }
        } else {
            // reverse range handling
            if (currentSample->timestamp > iterator->maxTimestamp) {
                // didn't reach our starting range
                continue;
            }
            if (currentSample->timestamp < iterator->minTimestamp) {
                // didn't reach the starting point of the requested range
                return CR_END;
            }
        }
        return CR_OK;
    }
    return CR_OK;
}

CompactionRule *SeriesAddRule(Series *series,
                              RedisModuleString *destKeyStr,
                              int aggType,
                              uint64_t timeBucket) {
    CompactionRule *rule = NewRule(destKeyStr, aggType, timeBucket);
    if (rule == NULL) {
        return NULL;
    }
    if (series->rules == NULL) {
        series->rules = rule;
    } else {
        CompactionRule *last = series->rules;
        while (last->nextRule != NULL)
            last = last->nextRule;
        last->nextRule = rule;
    }
    return rule;
}

int SeriesCreateRulesFromGlobalConfig(RedisModuleCtx *ctx,
                                      RedisModuleString *keyName,
                                      Series *series,
                                      Label *labels,
                                      size_t labelsCount) {
    size_t len;
    int i;
    Series *compactedSeries;
    RedisModuleKey *compactedKey;
    size_t compactedRuleLabelCount = labelsCount + 2;

    for (i = 0; i < TSGlobalConfig.compactionRulesCount; i++) {
        SimpleCompactionRule *rule = TSGlobalConfig.compactionRules + i;
        const char *aggString = AggTypeEnumToString(rule->aggType);
        RedisModuleString *destKey = RedisModule_CreateStringPrintf(
            ctx, "%s_%s_%ld", RedisModule_StringPtrLen(keyName, &len), aggString, rule->timeBucket);
        RedisModule_RetainString(ctx, destKey);
        compactedKey = RedisModule_OpenKey(ctx, destKey, REDISMODULE_READ | REDISMODULE_WRITE);
        if (RedisModule_KeyType(compactedKey) != REDISMODULE_KEYTYPE_EMPTY) {
            // TODO: should we break here? Is log enough?
            RM_LOG_WARNING(ctx, "Cannot create compacted key, key '%s' already exists", destKey);
            RedisModule_CloseKey(compactedKey);
            continue;
        }
        SeriesAddRule(series, destKey, rule->aggType, rule->timeBucket);

        Label *compactedLabels = malloc(sizeof(Label) * compactedRuleLabelCount);
        // todo: deep copy labels function
        for (int l = 0; l < labelsCount; l++) {
            compactedLabels[l].key = RedisModule_CreateStringFromString(NULL, labels[l].key);
            compactedLabels[l].value = RedisModule_CreateStringFromString(NULL, labels[l].value);
        }

        // For every aggregated key create 2 labels: `aggregation` and `time_bucket`.
        compactedLabels[labelsCount].key = RedisModule_CreateStringPrintf(NULL, "aggregation");
        compactedLabels[labelsCount].value =
            RedisModule_CreateString(NULL, aggString, strlen(aggString));
        compactedLabels[labelsCount + 1].key = RedisModule_CreateStringPrintf(NULL, "time_bucket");
        compactedLabels[labelsCount + 1].value =
            RedisModule_CreateStringPrintf(NULL, "%ld", rule->timeBucket);

        CreateCtx cCtx = {
            .retentionTime = rule->retentionSizeMillisec,
            .chunkSizeBytes = TSGlobalConfig.chunkSizeBytes,
            .labelsCount = compactedRuleLabelCount,
            .labels = compactedLabels,
            .options = TSGlobalConfig.options & SERIES_OPT_UNCOMPRESSED,
        };
        CreateTsKey(ctx, destKey, &cCtx, &compactedSeries, &compactedKey);
        RedisModule_CloseKey(compactedKey);
    }
    return TSDB_OK;
}

CompactionRule *NewRule(RedisModuleString *destKey, int aggType, uint64_t timeBucket) {
    if (timeBucket == 0ULL) {
        return NULL;
    }

    CompactionRule *rule = (CompactionRule *)malloc(sizeof(CompactionRule));
    rule->aggClass = GetAggClass(aggType);
    ;
    rule->aggType = aggType;
    rule->aggContext = rule->aggClass->createContext();
    rule->timeBucket = timeBucket;
    rule->destKey = destKey;
    rule->startCurrentTimeBucket = -1LL;
    rule->nextRule = NULL;

    return rule;
}

int SeriesDeleteRule(Series *series, RedisModuleString *destKey) {
    CompactionRule *rule = series->rules;
    CompactionRule *prev_rule = NULL;
    while (rule != NULL) {
        if (RMUtil_StringEquals(rule->destKey, destKey)) {
            CompactionRule *next = rule->nextRule;
            FreeCompactionRule(rule);
            if (prev_rule != NULL) {
                // cut off the current rule from the linked list
                prev_rule->nextRule = next;
            } else {
                // make the next one to be the first rule
                series->rules = next;
            }
            return TRUE;
        }
        prev_rule = rule;
        rule = rule->nextRule;
    }
    return FALSE;
}

int SeriesSetSrcRule(Series *series, RedisModuleString *srctKey) {
    if (series->srcKey) {
        return FALSE;
    }
    series->srcKey = srctKey;
    return TRUE;
}

int SeriesDeleteSrcRule(Series *series, RedisModuleString *srctKey) {
    if (RMUtil_StringEquals(series->srcKey, srctKey)) {
        RedisModule_FreeString(NULL, series->srcKey);
        series->srcKey = NULL;
        return TRUE;
    }
    return FALSE;
}

/*
 * This function calculate aggregation value of a range.
 *
 * If `val` is NULL, the function will update the context of `rule`.
 */
int SeriesCalcRange(Series *series,
                    timestamp_t start_ts,
                    timestamp_t end_ts,
                    CompactionRule *rule,
                    double *val) {
    AggregationClass *aggObject = rule->aggClass;

    Sample sample = { 0 };
    SeriesIterator iterator = SeriesQuery(series, start_ts, end_ts, false);
    if (iterator.series == NULL) {
        return TSDB_ERROR;
    }
    void *context = aggObject->createContext();

    while (SeriesIteratorGetNext(&iterator, &sample) == CR_OK) {
        aggObject->appendValue(context, sample.value);
    }
    SeriesIteratorClose(&iterator);
    if (val == NULL) { // just update context for current window
        aggObject->freeContext(rule->aggContext);
        rule->aggContext = context;
    } else {
        aggObject->finalize(context, val);
        aggObject->freeContext(context);
    }
    return TSDB_OK;
}

timestamp_t CalcWindowStart(timestamp_t timestamp, size_t window) {
    return timestamp - (timestamp % window);
}

timestamp_t getFirstValidTimestamp(Series *series, long long *skipped) {
    *skipped = 0;
    if (series->totalSamples == 0) {
        return 0;
    }

    size_t i = 0;
<<<<<<< HEAD
    Chunk_t *chunk;
    bool rev = false;
    Sample sample = { 0 };
    ChunkFuncs *funcs = series->funcs;
    timestamp_t minTimestamp =
        series->retentionTime ? series->lastTimestamp - series->retentionTime : 0;

    SeriesTrim(series);
    RedisModuleDictIter *iter = RedisModule_DictIteratorStartC(series->chunks, "^", NULL, 0);
    RedisModule_DictNextC(iter, NULL, (void *)&chunk);

    // should never fail since we just trimmed
    assert(minTimestamp <= funcs->GetLastTimestamp(chunk));

    ChunkIter_t *chunkIter = funcs->NewChunkIterator(chunk, rev);
    sample.timestamp = funcs->GetFirstTimestamp(chunk);
    while (sample.timestamp < minTimestamp) {
        funcs->ChunkIteratorGetNext(chunkIter, &sample);
        ++i;
    }
    *skipped = i;
    funcs->FreeChunkIterator(chunkIter, rev);
    RedisModule_DictIteratorStop(iter);
=======
    Sample sample = { 0 };

    timestamp_t minTimestamp = 0;
    if (series->retentionTime && series->retentionTime < series->lastTimestamp) {
        minTimestamp = series->lastTimestamp - series->retentionTime;
    }

    SeriesIterator iterator = SeriesQuery(series, 0, series->lastTimestamp, FALSE);
    ChunkResult result = SeriesIteratorGetNext(&iterator, &sample);

    while (result == CR_OK && sample.timestamp < minTimestamp) {
        result = SeriesIteratorGetNext(&iterator, &sample);
        ++i;
    }

    *skipped = i;
    SeriesIteratorClose(&iterator);
>>>>>>> 26bbb483
    return sample.timestamp;
}<|MERGE_RESOLUTION|>--- conflicted
+++ resolved
@@ -626,31 +626,6 @@
     }
 
     size_t i = 0;
-<<<<<<< HEAD
-    Chunk_t *chunk;
-    bool rev = false;
-    Sample sample = { 0 };
-    ChunkFuncs *funcs = series->funcs;
-    timestamp_t minTimestamp =
-        series->retentionTime ? series->lastTimestamp - series->retentionTime : 0;
-
-    SeriesTrim(series);
-    RedisModuleDictIter *iter = RedisModule_DictIteratorStartC(series->chunks, "^", NULL, 0);
-    RedisModule_DictNextC(iter, NULL, (void *)&chunk);
-
-    // should never fail since we just trimmed
-    assert(minTimestamp <= funcs->GetLastTimestamp(chunk));
-
-    ChunkIter_t *chunkIter = funcs->NewChunkIterator(chunk, rev);
-    sample.timestamp = funcs->GetFirstTimestamp(chunk);
-    while (sample.timestamp < minTimestamp) {
-        funcs->ChunkIteratorGetNext(chunkIter, &sample);
-        ++i;
-    }
-    *skipped = i;
-    funcs->FreeChunkIterator(chunkIter, rev);
-    RedisModule_DictIteratorStop(iter);
-=======
     Sample sample = { 0 };
 
     timestamp_t minTimestamp = 0;
@@ -668,6 +643,5 @@
 
     *skipped = i;
     SeriesIteratorClose(&iterator);
->>>>>>> 26bbb483
     return sample.timestamp;
 }