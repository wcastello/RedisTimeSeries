/*
* Copyright 2018-2019 Redis Labs Ltd. and Contributors
*
* This file is available under the Redis Labs Source Available License Agreement
*/
#ifndef TSDB_H
#define TSDB_H

#include "redismodule.h"
#include "compaction.h"
#include "consts.h"
#include "indexer.h"
#include "generic_chunk.h"
#include "endianconv.h"

typedef struct CompactionRule {
    RedisModuleString *destKey;
    timestamp_t timeBucket;
    AggregationClass *aggClass;
    TS_AGG_TYPES_T aggType;
    void *aggContext;
    struct CompactionRule *nextRule;
    timestamp_t startCurrentTimeBucket;
} CompactionRule;

typedef struct CreateCtx {
    long long retentionTime;
    long long chunkSizeBytes;
    size_t labelsCount;
    Label *labels;
    int options;
} CreateCtx;

typedef struct Series {
    RedisModuleDict* chunks;
    Chunk_t *lastChunk;
    uint64_t retentionTime;
    short chunkSizeBytes;
    short options;
    CompactionRule *rules;
    timestamp_t lastTimestamp;
    double lastValue;
    Label *labels;
    RedisModuleString *keyName;
    size_t labelsCount;
    RedisModuleString *srcKey;
    ChunkFuncs *funcs;
    size_t totalSamples;
} Series;

typedef struct SeriesIterator {
    Series *series;
    RedisModuleDictIter *dictIter;
    Chunk_t *currentChunk;
    ChunkIter_t *chunkIterator;
    api_timestamp_t maxTimestamp;
    api_timestamp_t minTimestamp;
    bool reverse;
    ChunkResult(*GetNext)(ChunkIter_t *iter, Sample *sample);
    void *(*DictGetNext)(RedisModuleDictIter *di, size_t *keylen, void **dataptr);
} SeriesIterator;

Series *NewSeries(RedisModuleString *keyName, CreateCtx *cCtx);
void FreeSeries(void *value);
void CleanLastDeletedSeries(RedisModuleCtx *ctx, RedisModuleString *key);
void FreeCompactionRule(void *value);
size_t SeriesMemUsage(const void *value);
int SeriesAddSample(Series *series, api_timestamp_t timestamp, double value);
int SeriesUpsertSample(Series *series, api_timestamp_t timestamp, double value);
int SeriesUpdateLastSample(Series *series);
int SeriesDeleteRule(Series *series, RedisModuleString *destKey);
int SeriesSetSrcRule(Series *series, RedisModuleString *srctKey);
int SeriesDeleteSrcRule(Series *series, RedisModuleString *srctKey);

CompactionRule *SeriesAddRule(Series *series, RedisModuleString *destKeyStr, int aggType, uint64_t timeBucket);
int SeriesCreateRulesFromGlobalConfig(RedisModuleCtx *ctx, RedisModuleString *keyName, Series *series, Label *labels, size_t labelsCount);
size_t SeriesGetNumSamples(const Series *series);

// Iterator over the series
SeriesIterator SeriesQuery(Series *series, timestamp_t start_ts, timestamp_t end_ts, bool rev);
ChunkResult SeriesIteratorGetNext(SeriesIterator *iterator, Sample *currentSample);
void SeriesIteratorClose(SeriesIterator *iterator);

int SeriesCalcRange(Series *series,
                    timestamp_t start_ts,
                    timestamp_t end_ts,
                    CompactionRule * rule,
                    double *val);
                    
// Calculate the begining of  aggregation window
timestamp_t CalcWindowStart(timestamp_t timestamp, size_t window);

// return first timestamp in retention window, and set `skipped` to number of samples outside of retention
timestamp_t getFirstValidTimestamp(Series *series, long long *skipped);

CompactionRule *NewRule(RedisModuleString *destKey, int aggType, uint64_t timeBucket);

<<<<<<< HEAD
// set/delete/replace a chunk in a dictionary
=======
>>>>>>> c65cf289
typedef enum {
    DICT_OP_SET = 0,
    DICT_OP_REPLACE = 1,
    DICT_OP_DEL = 2
} DictOp;
<<<<<<< HEAD
int dictOperator(RedisModuleDict *d, void *chunk, timestamp_t ts, DictOp op);
=======

static inline int dictOperator(RedisModuleDict *d, void *chunk, timestamp_t ts, DictOp op) {
    timestamp_t rax_key = htonu64(ts);
    switch (op) {
        case DICT_OP_SET:
            return RedisModule_DictSetC(d, &rax_key, sizeof(rax_key), chunk);
        case DICT_OP_REPLACE:
            return RedisModule_DictReplaceC(d, &rax_key, sizeof(rax_key), chunk);
        case DICT_OP_DEL:
            return RedisModule_DictDelC(d, &rax_key, sizeof(rax_key), NULL);
    }
    chunk = NULL;
    return REDISMODULE_OK; // silence compiler
}

>>>>>>> c65cf289

#endif /* TSDB_H */<|MERGE_RESOLUTION|>--- conflicted
+++ resolved
@@ -95,33 +95,12 @@
 
 CompactionRule *NewRule(RedisModuleString *destKey, int aggType, uint64_t timeBucket);
 
-<<<<<<< HEAD
 // set/delete/replace a chunk in a dictionary
-=======
->>>>>>> c65cf289
 typedef enum {
     DICT_OP_SET = 0,
     DICT_OP_REPLACE = 1,
     DICT_OP_DEL = 2
 } DictOp;
-<<<<<<< HEAD
 int dictOperator(RedisModuleDict *d, void *chunk, timestamp_t ts, DictOp op);
-=======
-
-static inline int dictOperator(RedisModuleDict *d, void *chunk, timestamp_t ts, DictOp op) {
-    timestamp_t rax_key = htonu64(ts);
-    switch (op) {
-        case DICT_OP_SET:
-            return RedisModule_DictSetC(d, &rax_key, sizeof(rax_key), chunk);
-        case DICT_OP_REPLACE:
-            return RedisModule_DictReplaceC(d, &rax_key, sizeof(rax_key), chunk);
-        case DICT_OP_DEL:
-            return RedisModule_DictDelC(d, &rax_key, sizeof(rax_key), NULL);
-    }
-    chunk = NULL;
-    return REDISMODULE_OK; // silence compiler
-}
-
->>>>>>> c65cf289
 
 #endif /* TSDB_H */