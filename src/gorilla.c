/*
 * Copyright 2018-2019 Redis Labs Ltd. and Contributors
 * 
 * This file is available under the Redis Labs Source Available License Agreement
 * 
 ******************************************************************************
 *
 * Compression algorithm based on a paper by Facebook, Inc. 
 * "Gorilla: A Fast, Scalable, In-Memory Time Series Database"
 * Section 4.1 "Time series compression"
 * Link: https://www.vldb.org/pvldb/vol8/p1816-teller.pdf
 * 
 * Implementation by Ariel Shtul
 * 
 ******************************************************************************
 * 
 * DoubleDelta compression algorithm is a combinattion of two separete
 * algorithms : 
 * * Compression of Delta of Deltas between integers
 * * Compression of doubles.
 * 
 ******************************************************************************
 * Compression of Delta of Deltas (DoubleDelta) between integers
 * 
 * The DoubleDelta value is calculated using the stored values of the previous
 * value and the previous delta.
 * 
 * Writing:
 * If DoubleDelta equal 0, one bit is set to 0 and we are done.
 * Else, the are preset buckets of size 7, 10, 13 and 16 bits. We test for the
 * minimal bucket which can hold DoubleDelta. Since DoubleDelta can be negative,
 * the ranges are [-2^(size - 1), 2^(size - 1) - 1]. For each `size` of bucket
 * we set one bit to 1 and an additional bit to 0. We will then use the next 13
 * bits to store the value. If DoubleDelta does not fit in any of the buckets,
 * we will set five bits to 1 and use the following 64 bits.
 * Example, 999 fits at the bucket-size of 13 and therefore we will use four
 * bits and set them to `0111`. Then set the following 13 bits to
 * `0001111100111`. Setting total of 17 bits to '00011111001110111'.
 * 
 * Reading:
 * The reverse process, if the first bit is set to 0, the double delta is 0 and
 * we return lastValue + lastDelta.
 * Else, we count consecutive bits set to 1 up to 5 and will use the appropriate
 * `size` of bucket to read the value (7, 10, 13, 16, 64). For example, 
 * `00011111001110111` has three consecutive bits set to 1 and therefore the 
 * bucket-size is 13. The next 13 bits are decoded into DoubleDelta. The
 * function returns DoubleDelta + lastDelta + lastValue.
 ************************************************************************************
 *           final          *       binary       *  bits *      range     * example *
 ************************************************************************************
 *                        0 *                  0 *       *                *       0 *
 *                000010101 *            0000101 *    01 *       [-64,63] *       5 *
 *            1111100111011 *         1111100111 *   011 *     [-512,511] *    -487 *
 *        11000010001000111 *      1100001000100 *  0111 *   [-4096,4095] *   -1980 *
 *    000101100110110001111 *   0001011001101100 * 01111 * [-32768,32767] *    5740 * 
 * 0x00000000000186A0 11111 * 0x00000000000186A0 * 11111 *  [Min64,Max64] *  100000 *
 ************************************************************************************
 * Compression of (XOR of) doubles
 * 
 * Writing:
 * A XOR value is calculated using last double value.
 * If XOR equal 0, one bit is set to 0 and we are done.
 * Else, we calculate the number of leading and trailing 0s (MASK).
 * For optimization, if using the last value's MASK will overall save storage
 * space. If it does, one bit is set to 0 else, one bit is set to 1, the next 5
 * bits hold the number of leading 0's and the following 6 bits hold the number
 * of trailing 0s.
 * At last, XOR is shifted to the right(>>) by `leading` bit and is store in 
 * (64 - leading - trailing) bits.
 * 
 * Reading:
 * The reverse process, if the first bit is set to 0, lastValue is returned.
 * Else, if the following bit is set to 0, last `leading` and `trailing` are
 * read, otherwise, the 5 then 6 bits are read for `leading` and `trailing`
 * respectively.
 * Next, (64 - `leading` - `trailing`) bits are read and shifted left (<<) by
 * `leading` and the function returns this number^prevresult (XOR) and returned.
 * 
 ********************************************************************************* 
 *      final               *   binary           * t  * l  * p * 0 * value * prev*
 *********************************************************************************                                                                          
 *                        0 *                    *    *    *   * 0 *   2.2 * 2.2 *
 * (using prev params)  101 *                  1 *    *    * 0 * 1 *     2 *   3 *
 *        1 110011 01100 11 *                  1 * 51 * 12 * 1 * 1 *     2 *   3 *
 *    0x0024b33333333333 01 * 0x0024b33333333333 *    *    * 0 * 1 *  18.7 * 5.5 * 
 * 0x0024b33333333333 01011 * 0x0024b33333333333 *  0 * 10 * 1 * 1 *  18.7 * 5.5 * 
 *********************************************************************************
 * t=trailing, l=leading, p=use of previous params, 0=xor equal zero 
 */

#include <assert.h>

#include "gorilla.h"

#define BIN_NUM_VALUES 64
#define BINW BIN_NUM_VALUES

#define DOUBLE_LEADING 5
#define DOUBLE_BLOCK_SIZE 6
#define DOUBLE_BLOCK_ADJUST 1

#define CHECKSPACE(chunk, x) \
        if (!isSpaceAvailable((chunk), (x))) return CR_ERR;

#define LeadingZeros64(x)   __builtin_clzll(x)
#define TrailingZeros64(x)  __builtin_ctzll(x)

// Define compression steps for integer compression
// 1 bit used for positive/negative sign. Rest give 10^i. (4,7,10,14)
#define CMPR_L1 5
#define CMPR_L2 8
#define CMPR_L3 11
#define CMPR_L4 15
#define CMPR_L5 32

// 2^bit
static inline u_int64_t BIT(u_int64_t bit) {
    return 1ULL << bit;
}

// the LSB `bits` turned on
static inline u_int64_t MASK(u_int64_t bits) {
    return (1ULL << bits) - 1;
}

// Clear most significant bits from position `bits`
static inline u_int64_t LSB(u_int64_t x, u_int64_t bits) {
    return x & ((1ULL << bits) - 1);
}

/* 
 * int2bin and bin2int functions mirror each other.
 * int2bin is used to encode int64 into smaller representation to conserve space.
 * bin2int is used to decode input bits into an int64.
 * Example 1: int2bin(7, 10) = 7. Bit representation 0000000111
 *            bin2int(7, 10) = 7
 * Example 2: int2bin(-7, 10) = 1017. Bit representation 1111111001
 *            bin2int(1017, 10) = -7
 */

/*
 The binary_t type is a 2's-complement integer represented in `l` bits,
 with the remaining significant bits set to 0.
 Thus, the representation of a positive int64 7 as binary_t(10)
 will be the same (0-0000000111), while a negative int64 -7 will transform
 from 1-11111111001 to 0-01111111001.
 Thus the sign bit of a binary_t(10) is bit 9.
 */
 
// Converts `x`, an int64, to binary representation with length `l` bits
// The commented out code is the full implementation, left for readability.
// Final code is an optimization.
static binary_t int2bin(int64_t x, u_int8_t l) {
/*  binary_t bin = LSB(x, l - 1);
 *  if (x >= 0) return bin;
 *  binary_t sign = 1 << (l - 1);
 *  return bin | sign;*/

    binary_t bin = LSB(x, l);
	return bin;
}

// Converts `bin`, a binary of length `l` bits, into an int64
static int64_t bin2int(binary_t bin, u_int8_t l) {
    bool pos = !(bin & BIT(l - 1));
	if (pos) return bin;
    //return (int64_t) (bin | ~MASK(l)); // sign extend `bin`
    return (int64_t) bin - BIT(l); // same but cheaper
}

// note that return value is a signed int
static inline int64_t Bin_MaxVal(u_int8_t nbits) {
    return BIT(nbits - 1) - 1;
}

// note that return value is a signed int
static inline int64_t Bin_MinVal(u_int8_t nbits) {
    return -BIT(nbits - 1);
}

// `bit` is a global bit (can be out of scope of a single binary_t)

static inline u_int8_t localbit(globalbit_t bit) {
    return bit % BINW;
}

// return `true` if `x` is in [-(2^(n-1)), 2^(n-1)-1]
// e.g. for n=6, range is [-32, 31]

static bool Bin_InRange(int64_t x, u_int8_t nbits) {
    return x >= Bin_MinVal(nbits) && x <= Bin_MaxVal(nbits);
}

static inline binary_t *Bins_bitbin(u_int64_t *bins, globalbit_t bit) {
    return &bins[bit / BINW];
}

static inline bool Bins_bitoff(u_int64_t *bins, globalbit_t bit) {
    return !(bins[bit / BINW] & BIT(localbit(bit)));
}

static inline bool Bins_biton(u_int64_t *bins, globalbit_t bit) {
    return !Bins_bitoff(bins, bit);
}

// Append `dataLen` bits from `data` into `bins` at bit position `bit`
static void appendBits(binary_t *bins, globalbit_t *bit, binary_t data, u_int8_t dataLen) {
    binary_t *bin_it = Bins_bitbin(bins, *bit);
    localbit_t lbit = localbit(*bit);
    localbit_t available = BINW - lbit;

    if (available >= dataLen) {
        *bin_it |= LSB(data, dataLen) << lbit;
    } else {
        *bin_it |= data << lbit;
        *(++bin_it) |= LSB(data >> available, lbit);
    }
    *bit += dataLen;
}

// Read `dataLen` bits from `bins` at position `bit`
static binary_t readBits(binary_t *bins, globalbit_t *bit, u_int8_t dataLen) {
    binary_t *bin_it = Bins_bitbin(bins, *bit);
    localbit_t lbit = localbit(*bit);
    localbit_t available = BINW - lbit;

    binary_t bin = 0;
    if (available >= dataLen) {
        bin = LSB(*bin_it >> lbit, dataLen);
    } else {
        u_int8_t left = dataLen - available;
        bin = LSB(*bin_it >> lbit, available);
        bin |= LSB(*++bin_it, left) << available;
    }
    *bit += dataLen;
    return bin;
}

static bool isSpaceAvailable(CompressedChunk *chunk, u_int8_t size) {
    u_int64_t available = (chunk->size * 8) - chunk->idx;
    return size <= available;
}

/***************************** APPEND ********************************/
static ChunkResult appendInteger(CompressedChunk *chunk, timestamp_t timestamp) {
    assert(timestamp >= chunk->prevTimestamp);
    timestamp_t curDelta = timestamp - chunk->prevTimestamp;
    
    union64bits doubleDelta;
    doubleDelta.i = curDelta - chunk->prevTimestampDelta;
/* 
 * Before any insertion the code `CHECKSPACE` ensures there is enough space to
 * encode timestamp and one additional bit which the minimum to encode the value.
 * This is why we have `+ 1` in `CHECKSPACE`.
 * 
 * If doubleDelta == 0, 1 bit of value 0 is inserted.
 * 
 * Else, `Bin_InRange` checks for the minimal number of bits required to represent
 * `doubleDelta`, the delta of deltas between current and previous timestamps.
 * Then two values are being inserted. 
   * The first value is, encoding for the lowest number of bits for which
     `Bin_InRange` returns `true`.
   * The second value is a compressed representation of the value with the `length`
     encoded by the first value. Compression is done using `int2bin`.
 */
    binary_t *bins = chunk->data;
    globalbit_t *bit = &chunk->idx;
    if (doubleDelta.i == 0) {
        CHECKSPACE(chunk, 1 + 1); // CHECKSPACE adds 1 as minimum for double space
        appendBits(bins, bit, 0x00, 1);
    } else if (Bin_InRange(doubleDelta.i, CMPR_L1)) {
        CHECKSPACE(chunk, 2 + CMPR_L1 + 1);
        appendBits(bins, bit, 0x01, 2);
        appendBits(bins, bit, int2bin(doubleDelta.i, CMPR_L1), CMPR_L1);
    } else if (Bin_InRange(doubleDelta.i, CMPR_L2)) {
        CHECKSPACE(chunk, 3 + CMPR_L2 + 1);
        appendBits(bins, bit, 0x03, 3);
        appendBits(bins, bit, int2bin(doubleDelta.i, CMPR_L2), CMPR_L2);
    } else if (Bin_InRange(doubleDelta.i, CMPR_L3)) {
        CHECKSPACE(chunk, 4 + CMPR_L3 + 1);
        appendBits(bins, bit, 0x07, 4);
        appendBits(bins, bit, int2bin(doubleDelta.i, CMPR_L3), CMPR_L3);
    } else if (Bin_InRange(doubleDelta.i, CMPR_L4)) {
        CHECKSPACE(chunk, 5 + CMPR_L4 + 1);
        appendBits(bins, bit, 0x0f, 5);
        appendBits(bins, bit, int2bin(doubleDelta.i, CMPR_L4), CMPR_L4);
    } else if (Bin_InRange(doubleDelta.i, CMPR_L5)) {
        CHECKSPACE(chunk, 6 + CMPR_L5 + 1);
        appendBits(bins, bit, 0x1f, 6);
        appendBits(bins, bit, int2bin(doubleDelta.i, CMPR_L5), CMPR_L5);
    } else {
        CHECKSPACE(chunk, 6 + 64 + 1);
        appendBits(bins, bit, 0x3f, 6);
        appendBits(bins, bit, doubleDelta.u, 64);
    }
    chunk->prevTimestampDelta = curDelta;
    chunk->prevTimestamp = timestamp;
    return CR_OK;
}

static ChunkResult appendFloat(CompressedChunk *chunk, double value) {
    union64bits val;
    val.d = value;
    u_int64_t xorWithPrevious = val.u ^ chunk->prevValue.u;

    binary_t *bins = chunk->data;
    globalbit_t *bit = &chunk->idx;
    
    // CHECKSPACE already checked for 1 extra bit availability in appendInteger.
    // Current value is identical to previous value. 1 bit used to encode.
    if (xorWithPrevious == 0) {
        appendBits(bins, bit, 0, 1);
        return CR_OK;   
    }
    appendBits(bins, bit, 1, 1);

    u_int64_t leading  = LeadingZeros64(xorWithPrevious);
    u_int64_t trailing = TrailingZeros64(xorWithPrevious);
  
    // Prevent over flow of DOUBLE_LEADING
    if (leading > 31) { 
        leading = 31; 
    }

    localbit_t prevLeading = chunk->prevLeading;
    localbit_t prevTrailing = chunk->prevTrailing;  
    assert(leading + trailing <= BINW);
    localbit_t blockSize = BINW - leading - trailing;
    u_int32_t expectedSize = DOUBLE_LEADING + DOUBLE_BLOCK_SIZE + blockSize;
    assert(prevLeading + prevTrailing <= BINW);
    localbit_t prevBlockInfoSize = BINW - prevLeading - prevTrailing;
/*
 * First bit encodes whether previous block parameters can be used since
 * encoding block-size requires 5 + 6 bits.
 * 
 * If previous block size is used and the block itself is being appended.
 * 
 * Else, number of leading zeros in inserted followed by trailing zeros.
 * Then the value is the block is being appended. 
 */
    if (leading >= chunk->prevLeading && 
        trailing >= chunk->prevTrailing &&
        expectedSize > prevBlockInfoSize) 
    {
        CHECKSPACE(chunk, prevBlockInfoSize + 1);
        appendBits(bins, bit, 0, 1);    
        appendBits(bins, bit, xorWithPrevious >> prevTrailing, prevBlockInfoSize);
    } else {
        CHECKSPACE(chunk, expectedSize + 1);
        appendBits(bins, bit, 1, 1);
        appendBits(bins, bit, leading, DOUBLE_LEADING);
        appendBits(bins, bit, blockSize - DOUBLE_BLOCK_ADJUST, DOUBLE_BLOCK_SIZE);            
        appendBits(bins, bit, xorWithPrevious >> trailing, blockSize);  
        chunk->prevLeading = leading;
        chunk->prevTrailing = trailing;
    }
    chunk->prevValue.d = value;
    return CR_OK;
}

ChunkResult Compressed_Append(CompressedChunk *chunk, timestamp_t timestamp, double value) {
    assert(chunk);

    if (chunk->count == 0) {
        chunk->baseValue.d   = chunk->prevValue.d = value;
        chunk->baseTimestamp = chunk->prevTimestamp = timestamp;
        chunk->prevTimestampDelta = 0;
    } else {
        if (appendInteger(chunk, timestamp) != CR_OK) return CR_END;
        if (appendFloat (chunk, value) != CR_OK) return CR_END;
    }
    chunk->count++;
    return CR_OK;
}

/********************************** READ *********************************/
/* 
 * This function decodes timestamps inserted by appendInteger.
 * 
 * It checks for an OFF bit to decode the doubleDelta with the right size,
 * then decodes the value back to an int64 and calculate the original value
 * using `prevTS` and `prevDelta`.
 */ 
<<<<<<< HEAD
static u_int64_t readTS(Compressed_Iterator *iter) {
=======
static u_int64_t readInteger(Compressed_Iterator *iter) {
>>>>>>> f437163d
    binary_t *bins = iter->chunk->data;
    globalbit_t *bit = &iter->idx;

    int64_t dd = 0;
    // Read stored double delta value
    if (Bins_bitoff(bins, (*bit)++)) {
        dd = 0;
    } else if (Bins_bitoff(bins, (*bit)++)) {
        dd = bin2int(readBits(bins, bit, CMPR_L1), CMPR_L1);
    } else if (Bins_bitoff(bins, (*bit)++)) {
        dd = bin2int(readBits(bins, bit, CMPR_L2), CMPR_L2);
    } else if (Bins_bitoff(bins, (*bit)++)) {
        dd = bin2int(readBits(bins, bit, CMPR_L3), CMPR_L3);
    } else if (Bins_bitoff(bins, (*bit)++)) {
        dd = bin2int(readBits(bins, bit, CMPR_L4), CMPR_L4);
    } else if (Bins_bitoff(bins, (*bit)++)) {
        dd = bin2int(readBits(bins, bit, CMPR_L5), CMPR_L5);
    } else {
        dd = readBits(bins, bit, 64);
    }

    // Update iterator
    iter->prevDelta += dd;
    return iter->prevTS = iter->prevTS + iter->prevDelta;  
}

/* 
 * This function decodes values inserted by appendFloat.
 * 
 * If first bit if OFF, the value hasn't changed from previous sample.
 * 
 * If Next bit is OFF, previous `block size` can be used, otherwise, the
 * next 5 then 6 bits maintain number of leading and trailing zeros.
 * 
 * Finally, the compressed representation of the value is decoded.
 */ 
<<<<<<< HEAD
static double readV(Compressed_Iterator *iter) {
=======
static double readFloat(Compressed_Iterator *iter) {
>>>>>>> f437163d
    binary_t xorValue;
    union64bits rv;

    // Check if value was changed
    if (Bins_bitoff(iter->chunk->data, iter->idx++)) {
        return iter->prevValue.d;
    }

  // Check if previous block information was used
    bool usePreviousBlockInfo = Bins_bitoff(iter->chunk->data, iter->idx++);
    if (usePreviousBlockInfo) {
        assert(iter->prevLeading + iter->prevTrailing <= BINW);
        u_int8_t prevBlockInfo = BINW - iter->prevLeading - iter->prevTrailing;
        xorValue = readBits(iter->chunk->data, &iter->idx, prevBlockInfo);
        xorValue <<= iter->prevTrailing;
    } else {
        binary_t leading = readBits(iter->chunk->data, &iter->idx, DOUBLE_LEADING);
        binary_t blocksize = readBits(iter->chunk->data, &iter->idx, DOUBLE_BLOCK_SIZE) + DOUBLE_BLOCK_ADJUST;
        assert(leading + blocksize <= BINW);
        binary_t trailing = BINW - leading - blocksize;
        xorValue = readBits(iter->chunk->data, &iter->idx, blocksize) << trailing;
        iter->prevLeading = leading;
        iter->prevTrailing = trailing;    
    }

    rv.u = xorValue ^ iter->prevValue.u;
    return iter->prevValue.d = rv.d;
}

ChunkResult Compressed_ReadNext(Compressed_Iterator *iter, timestamp_t *timestamp, double *value) {
    assert(iter);
    assert(iter->chunk);

    if (iter->count >= iter->chunk->count) return CR_END;
    
    if (iter->count == 0) { // First sample
        *timestamp = iter->chunk->baseTimestamp;
        *value     = iter->chunk->baseValue.d;
    } else {
<<<<<<< HEAD
        *timestamp = iter->prevTS      = readTS(iter);
        *value     = iter->prevValue.d = readV (iter);
=======
        *timestamp = iter->prevTS      = readInteger(iter);
        *value     = iter->prevValue.d = readFloat (iter);
>>>>>>> f437163d
    }
    iter->count++;
    return CR_OK;
}<|MERGE_RESOLUTION|>--- conflicted
+++ resolved
@@ -381,11 +381,7 @@
  * then decodes the value back to an int64 and calculate the original value
  * using `prevTS` and `prevDelta`.
  */ 
-<<<<<<< HEAD
-static u_int64_t readTS(Compressed_Iterator *iter) {
-=======
 static u_int64_t readInteger(Compressed_Iterator *iter) {
->>>>>>> f437163d
     binary_t *bins = iter->chunk->data;
     globalbit_t *bit = &iter->idx;
 
@@ -422,11 +418,7 @@
  * 
  * Finally, the compressed representation of the value is decoded.
  */ 
-<<<<<<< HEAD
-static double readV(Compressed_Iterator *iter) {
-=======
 static double readFloat(Compressed_Iterator *iter) {
->>>>>>> f437163d
     binary_t xorValue;
     union64bits rv;
 
@@ -466,13 +458,8 @@
         *timestamp = iter->chunk->baseTimestamp;
         *value     = iter->chunk->baseValue.d;
     } else {
-<<<<<<< HEAD
-        *timestamp = iter->prevTS      = readTS(iter);
-        *value     = iter->prevValue.d = readV (iter);
-=======
         *timestamp = iter->prevTS      = readInteger(iter);
         *value     = iter->prevValue.d = readFloat (iter);
->>>>>>> f437163d
     }
     iter->count++;
     return CR_OK;
