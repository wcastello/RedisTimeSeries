--- conflicted
+++ resolved
@@ -1009,11 +1009,7 @@
         return REDISMODULE_ERR;
     }
 
-<<<<<<< HEAD
-    if(RediSearch_Init(ctx, REDISEARCH_INIT_LIBRARY) != REDISMODULE_OK) {
-=======
-    if (ReadConfig(ctx, argv, argc) == TSDB_ERROR) {
->>>>>>> 3d1ba1b0
+    if (RediSearch_Init(ctx, REDISEARCH_INIT_LIBRARY) != REDISMODULE_OK) {
         return REDISMODULE_ERR;
     }
     
