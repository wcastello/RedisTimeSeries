/*
* Copyright 2018-2019 Redis Labs Ltd. and Contributors
*
* This file is available under the Redis Labs Source Available License Agreement
*/
#include <time.h>
#include <string.h>
#include <limits.h>
#include <ctype.h>

#include "redismodule.h"
#include "rmutil/util.h"
#include "rmutil/strings.h"
#include "rmutil/alloc.h"

#include "tsdb.h"
#include "compaction.h"
#include "rdb.h"
#include "config.h"
#include "module.h"
#include "indexer.h"
#include "version.h"

RedisModuleType *SeriesType;
static time_t timer;

static int ReplySeriesRange(RedisModuleCtx *ctx, Series *series, api_timestamp_t start_ts, api_timestamp_t end_ts,
                     AggregationClass *aggObject, int64_t time_delta);

static void ReplyWithSeriesLabels(RedisModuleCtx *ctx, const Series *series);

static Label *parseLabelsFromArgs(RedisModuleCtx *ctx, RedisModuleString **argv, int argc, size_t *label_count) {
    int pos = RMUtil_ArgIndex("LABELS", argv, argc);
    int first_label_pos = pos + 1;
    Label *labels = NULL;
    *label_count = 0;
    if (pos < 0) {
        return NULL;
    }
    *label_count = (size_t)(max(0, (argc - first_label_pos) / 2 ));
    if (label_count > 0) {
        labels = malloc(sizeof(Label) * (*label_count));
        for (int i=0; i < *label_count; i++) {
            labels[i].key = RedisModule_CreateStringFromString(NULL, argv[first_label_pos + i*2]);
            labels[i].value = RedisModule_CreateStringFromString(NULL, argv[first_label_pos + i*2 + 1]);
        };
    }
    return labels;
}

static int getSeries(RedisModuleCtx *ctx, RedisModuleString *keyName, Series **series){
    RedisModuleKey *key = RedisModule_OpenKey(ctx, keyName, REDISMODULE_READ|REDISMODULE_WRITE);
    if (RedisModule_KeyType(key) == REDISMODULE_KEYTYPE_EMPTY) {
        RedisModule_ReplyWithError(ctx, "TSDB: the key does not exist"); // TODO add keyName
        return FALSE;
    }
    if (RedisModule_ModuleTypeGetType(key) != SeriesType) {
        RedisModule_ReplyWithError(ctx, REDISMODULE_ERRORMSG_WRONGTYPE);
        return FALSE;
    }
    *series = RedisModule_ModuleTypeGetValue(key);
    return TRUE;
}

static int parseCreateArgs(RedisModuleCtx *ctx, RedisModuleString **argv, int argc,
                    long long *retentionSecs, long long *maxSamplesPerChunk, size_t *labelsCount, Label **labels) {
    *retentionSecs = TSGlobalConfig.retentionPolicy;
    *maxSamplesPerChunk = TSGlobalConfig.maxSamplesPerChunk;
    *labelsCount = 0;
    *labels = parseLabelsFromArgs(ctx, argv, argc, labelsCount);

    if (RMUtil_ArgIndex("RETENTION", argv, argc) > 0 && RMUtil_ParseArgsAfter("RETENTION", argv, argc, "l", retentionSecs) != REDISMODULE_OK) {
        RedisModule_ReplyWithError(ctx, "TSDB: Couldn't parse RETENTION");
        return REDISMODULE_ERR;
    }

    if (retentionSecs < 0) {
        RedisModule_ReplyWithError(ctx, "TSDB: Couldn't parse RETENTION");
        return REDISMODULE_ERR;
    }

    if (RMUtil_ArgIndex("CHUNK_SIZE", argv, argc) > 0 && RMUtil_ParseArgsAfter("CHUNK_SIZE", argv, argc, "l", maxSamplesPerChunk) != REDISMODULE_OK) {
        RedisModule_ReplyWithError(ctx, "TSDB: Couldn't parse CHUNK_SIZE");
        return REDISMODULE_ERR;
    }

    if (maxSamplesPerChunk <= 0) {
        RedisModule_ReplyWithError(ctx, "TSDB: Couldn't parse CHUNK_SIZE");
        return REDISMODULE_ERR;
    }
    return REDISMODULE_OK;
}

static int _parseAggregationArgs(RedisModuleCtx *ctx, RedisModuleString **argv, int argc, api_timestamp_t *time_delta,
                         int *agg_type) {
    RedisModuleString * aggTypeStr = NULL;
    int offset = RMUtil_ArgIndex("AGGREGATION", argv, argc);
    if (offset > 0) {
        if (RMUtil_ParseArgs(argv, argc, offset + 1, "sl", &aggTypeStr, time_delta) != REDISMODULE_OK) {
            RedisModule_ReplyWithError(ctx, "TSDB: Couldn't parse AGGREGATION");
            return TSDB_ERROR;
        }

        if (!aggTypeStr){
            RedisModule_ReplyWithError(ctx, "TSDB: Unknown aggregation type");
            return TSDB_ERROR;
        }

        *agg_type = RMStringLenAggTypeToEnum(aggTypeStr);

        if (*agg_type < 0 || *agg_type >= TS_AGG_TYPES_MAX) {
            RedisModule_ReplyWithError(ctx, "TSDB: Unknown aggregation type");
            return TSDB_ERROR;
        }

        if (*time_delta <= 0) {
            RedisModule_ReplyWithError(ctx, "TSDB: bucketSizeSeconds must be greater than zero");
            return TSDB_ERROR;
        }

        return TSDB_OK;
    }

    return TSDB_NOTEXISTS;

}

static int parseAggregationArgs(RedisModuleCtx *ctx, RedisModuleString **argv, int argc, api_timestamp_t *time_delta,
                         AggregationClass **agg_object) {
    int agg_type;
    int result = _parseAggregationArgs(ctx, argv, argc, time_delta, &agg_type);
    if (result == TSDB_OK) {
        *agg_object = GetAggClass(agg_type);
        if (*agg_object == NULL) {
            RedisModule_ReplyWithError(ctx, "TSDB: Failed to retrieve aggregation class");
            return TSDB_ERROR;
        }
        return TSDB_OK;
    } else {
        return result;
    }
}

static int parseRangeArguments(RedisModuleCtx *ctx, Series *series, int start_index, RedisModuleString **argv,
        api_timestamp_t *start_ts, api_timestamp_t *end_ts) {
    size_t start_len;
    const char *start = RedisModule_StringPtrLen(argv[start_index], &start_len);
    if (strcmp(start, "-") == 0) {
        *start_ts = 0;
    } else {
        if (RedisModule_StringToLongLong(argv[start_index], (long long int *) start_ts) != REDISMODULE_OK) {
            RedisModule_ReplyWithError(ctx, "TSDB: wrong fromTimestamp");
            return REDISMODULE_ERR;
        }
    }

    size_t end_len;
    const char *end = RedisModule_StringPtrLen(argv[start_index + 1], &end_len);
    if (strcmp(end, "+") == 0) {
        *end_ts = series->lastTimestamp;
    } else {
        if (RedisModule_StringToLongLong(argv[start_index + 1], (long long int *) end_ts) != REDISMODULE_OK) {
            RedisModule_ReplyWithError(ctx, "TSDB: wrong toTimestamp");
            return REDISMODULE_ERR;
        }
    }

    return REDISMODULE_OK;
}

int TSDB_info(RedisModuleCtx *ctx, RedisModuleString **argv, int argc) {
    RedisModule_AutoMemory(ctx);
    
    if (argc != 2) return RedisModule_WrongArity(ctx);

    RedisModuleKey *key = RedisModule_OpenKey(ctx, argv[1], REDISMODULE_READ);
    Series *series;
    
    if (RedisModule_KeyType(key) == REDISMODULE_KEYTYPE_EMPTY){
        return RedisModule_ReplyWithError(ctx, "TSDB: key does not exist");
    } else if (RedisModule_ModuleTypeGetType(key) != SeriesType){
        return RedisModule_ReplyWithError(ctx, REDISMODULE_ERRORMSG_WRONGTYPE);
    } else {
        series = RedisModule_ModuleTypeGetValue(key);
    }

    RedisModule_ReplyWithArray(ctx, 6*2);

    RedisModule_ReplyWithSimpleString(ctx, "lastTimestamp");
    RedisModule_ReplyWithLongLong(ctx, series->lastTimestamp);
    RedisModule_ReplyWithSimpleString(ctx, "retentionSecs");
    RedisModule_ReplyWithLongLong(ctx, series->retentionSecs);
    RedisModule_ReplyWithSimpleString(ctx, "chunkCount");
    RedisModule_ReplyWithLongLong(ctx, RedisModule_DictSize(series->chunks));
    RedisModule_ReplyWithSimpleString(ctx, "maxSamplesPerChunk");
    RedisModule_ReplyWithLongLong(ctx, series->maxSamplesPerChunk);

    RedisModule_ReplyWithSimpleString(ctx, "labels");
    ReplyWithSeriesLabels(ctx, series);

    RedisModule_ReplyWithSimpleString(ctx, "rules");
    RedisModule_ReplyWithArray(ctx, REDISMODULE_POSTPONED_ARRAY_LEN);
    CompactionRule *rule = series->rules;
    int ruleCount = 0;
    while (rule != NULL) {
        RedisModule_ReplyWithArray(ctx, 3);
        RedisModule_ReplyWithString(ctx, rule->destKey);
        RedisModule_ReplyWithLongLong(ctx, rule->bucketSizeSec);
        RedisModule_ReplyWithSimpleString(ctx, AggTypeEnumToString(rule->aggType));
        
        rule = rule->nextRule;
        ruleCount++;
    }
    RedisModule_ReplySetArrayLength(ctx, ruleCount);
    RedisModule_CloseKey(key);

    return REDISMODULE_OK;
}

void ReplyWithSeriesLabels(RedisModuleCtx *ctx, const Series *series) {
    RedisModule_ReplyWithArray(ctx, series->labelsCount);
    for (int i=0; i < series->labelsCount; i++) {
        RedisModule_ReplyWithArray(ctx, 2);
        RedisModule_ReplyWithString(ctx, series->labels[i].key);
        RedisModule_ReplyWithString(ctx, series->labels[i].value);
    }
}

void ReplyWithAggValue(RedisModuleCtx *ctx, timestamp_t last_agg_timestamp, AggregationClass *aggObject, void *context) {
    RedisModule_ReplyWithArray(ctx, 2);

    RedisModule_ReplyWithLongLong(ctx, last_agg_timestamp);
    RedisModule_ReplyWithDouble(ctx, aggObject->finalize(context));

    aggObject->resetContext(context);
}

int parseLabelListFromArgs(RedisModuleCtx *ctx, RedisModuleString **argv, int start, int query_count,
        QueryPredicate *queries) {
    QueryPredicate *query = queries;
    for (int i=start; i < start + query_count; i++) {
        size_t _s;
        const char *str2 = RedisModule_StringPtrLen(argv[i], &_s);
        if (strstr(str2, "!=") != NULL) {
            query->type = NEQ;
            if (parseLabel(ctx, argv[i], &query->label, "!=") == TSDB_ERROR) {
                return TSDB_ERROR;
            }
            if (query->label.value == NULL) {
                query->type = CONTAINS;
            }
        } else if (strstr(str2, "=") != NULL) {
            query->type = EQ;
            if (parseLabel(ctx, argv[i], &query->label, "=") == TSDB_ERROR) {
                return TSDB_ERROR;
            }
            if (query->label.value == NULL) {
                query->type = NCONTAINS;
            }
        } else {
            return TSDB_ERROR;
        }
        query++;
    }
    return TSDB_OK;
}

int TSDB_queryindex(RedisModuleCtx *ctx, RedisModuleString **argv, int argc) {
    RedisModule_AutoMemory(ctx);
    int query_count = argc - 1;

    QueryPredicate *queries = RedisModule_PoolAlloc(ctx, sizeof(QueryPredicate) * query_count);
    if (parseLabelListFromArgs(ctx, argv, 1, query_count, queries) == TSDB_ERROR) {
        return RedisModule_ReplyWithError(ctx, "TSDB: failed parsing labels");
    }

    if (CountPredicateType(queries, (size_t) query_count, EQ) == 0) {
        return RedisModule_ReplyWithError(ctx, "TSDB: please provide at least one matcher");
    }

    RedisModuleDict *result = QueryIndex(ctx, queries, query_count);

    RedisModule_ReplyWithArray(ctx, REDISMODULE_POSTPONED_ARRAY_LEN);

    RedisModuleDictIter *iter = RedisModule_DictIteratorStartC(result, "^", NULL, 0);
    char *currentKey;
    size_t currentKeyLen;
    long long replylen = 0;
    while((currentKey = RedisModule_DictNextC(iter, &currentKeyLen, NULL)) != NULL) {
        RedisModule_ReplyWithStringBuffer(ctx, currentKey, currentKeyLen);
        replylen++;
    }
    RedisModule_DictIteratorStop(iter);
    RedisModule_ReplySetArrayLength(ctx, replylen);

    return REDISMODULE_OK;
}

int TSDB_mrange(RedisModuleCtx *ctx, RedisModuleString **argv, int argc) {
    RedisModule_AutoMemory(ctx);
    api_timestamp_t start_ts, end_ts;
    api_timestamp_t time_delta = 0;

    if (argc < 4)
        return RedisModule_WrongArity(ctx);
    Series fake_series = {0};
    fake_series.lastTimestamp = LLONG_MAX;
    if (parseRangeArguments(ctx, &fake_series, 1, argv, &start_ts, &end_ts) != REDISMODULE_OK) {
        return REDISMODULE_ERR;
    }

    AggregationClass *aggObject = NULL;

    int aggregationResult = parseAggregationArgs(ctx, argv, argc, &time_delta, &aggObject);
    if (aggregationResult == TSDB_ERROR) {
        return REDISMODULE_ERR;
    }

    int filter_location = RMUtil_ArgIndex("FILTER", argv, argc);
    if (filter_location == -1) {
        return RedisModule_WrongArity(ctx);
    }

    size_t query_count = argc - 1 - filter_location;
    QueryPredicate *queries = RedisModule_PoolAlloc(ctx, sizeof(QueryPredicate) * query_count);
    if (parseLabelListFromArgs(ctx, argv, filter_location + 1, query_count, queries) == TSDB_ERROR) {
        return RedisModule_ReplyWithError(ctx, "TSDB: failed parsing labels");
    }

    if (CountPredicateType(queries, (size_t) query_count, EQ) == 0) {
        return RedisModule_ReplyWithError(ctx, "TSDB: please provide at least one matcher");
    }

    RedisModuleDict *result = QueryIndex(ctx, queries, query_count);

    RedisModule_ReplyWithArray(ctx, REDISMODULE_POSTPONED_ARRAY_LEN);

    RedisModuleDictIter *iter = RedisModule_DictIteratorStartC(result, "^", NULL, 0);
    char *currentKey;
    size_t currentKeyLen;
    long long replylen = 0;
    Series *series;
    while((currentKey = RedisModule_DictNextC(iter, &currentKeyLen, NULL)) != NULL) {
        RedisModuleKey *key = RedisModule_OpenKey(ctx, RedisModule_CreateString(ctx, currentKey, currentKeyLen),
                REDISMODULE_READ);
        if (key == NULL || RedisModule_ModuleTypeGetType(key) != SeriesType){
            RedisModule_Log(ctx, "warning", "couldn't open key or key is not a Timeseries. key=%s", currentKey);
            continue;
        }
        series = RedisModule_ModuleTypeGetValue(key);
        RedisModule_ReplyWithArray(ctx, 3);
        RedisModule_ReplyWithStringBuffer(ctx, currentKey, currentKeyLen);
        ReplyWithSeriesLabels(ctx, series);
        ReplySeriesRange(ctx, series, start_ts, end_ts, aggObject, time_delta);
        replylen++;
    }
    RedisModule_DictIteratorStop(iter);
    RedisModule_ReplySetArrayLength(ctx, replylen);

    return REDISMODULE_OK;
}

int TSDB_range(RedisModuleCtx *ctx, RedisModuleString **argv, int argc) {
    RedisModule_AutoMemory(ctx);
    Series *series;
    RedisModuleKey *key;
    key = RedisModule_OpenKey(ctx, argv[1], REDISMODULE_READ);

    if (RedisModule_KeyType(key) == REDISMODULE_KEYTYPE_EMPTY){
        return RedisModule_ReplyWithError(ctx, "TSDB: key does not exist");
    } else if (RedisModule_ModuleTypeGetType(key) != SeriesType){
        return RedisModule_ReplyWithError(ctx, REDISMODULE_ERRORMSG_WRONGTYPE);
    } else {
        series = RedisModule_ModuleTypeGetValue(key);
    }

    if (argc < 4) {
        return RedisModule_WrongArity(ctx);
    }

    api_timestamp_t start_ts, end_ts;
    api_timestamp_t time_delta = 0;

    if (parseRangeArguments(ctx, series, 2, argv, &start_ts, &end_ts) != REDISMODULE_OK) {
        return REDISMODULE_ERR;
    }

    AggregationClass *aggObject = NULL;
    int aggregationResult = parseAggregationArgs(ctx, argv, argc, &time_delta, &aggObject);
    if (aggregationResult == TSDB_ERROR) {
        return REDISMODULE_ERR;
    }

    ReplySeriesRange(ctx, series, start_ts, end_ts, aggObject, time_delta);
    return REDISMODULE_OK;

}

int ReplySeriesRange(RedisModuleCtx *ctx, Series *series, api_timestamp_t start_ts, api_timestamp_t end_ts,
        AggregationClass *aggObject, int64_t time_delta) {
    RedisModule_ReplyWithArray(ctx, REDISMODULE_POSTPONED_ARRAY_LEN);
    long long arraylen = 0;

    // In case a retention is set shouldn't return chunks older than the retention 
    if(series->retentionSecs){ 
    	start_ts = max(start_ts, series->lastTimestamp - series->retentionSecs);
    }
    SeriesIterator iterator = SeriesQuery(series, start_ts, end_ts);
    Sample sample;
    void *context = NULL;
    if (aggObject != NULL)
        context = aggObject->createContext();
    timestamp_t last_agg_timestamp = 0;
    while (SeriesIteratorGetNext(&iterator, &sample) != 0 ) {
        if (aggObject == NULL) { // No aggregation whats so ever
            RedisModule_ReplyWithArray(ctx, 2);

            RedisModule_ReplyWithLongLong(ctx, sample.timestamp);
            RedisModule_ReplyWithDouble(ctx, sample.data);
            arraylen++;
        } else {
            timestamp_t current_timestamp = sample.timestamp - (sample.timestamp % time_delta);
            if (current_timestamp > last_agg_timestamp) {
                if (last_agg_timestamp != 0) {
                    ReplyWithAggValue(ctx, last_agg_timestamp, aggObject, context);
                    arraylen++;
                }

                last_agg_timestamp = current_timestamp;
            }
            aggObject->appendValue(context, sample.data);
        }
    }

    if (aggObject != AGG_NONE) {
        // reply last bucket of data
        ReplyWithAggValue(ctx, last_agg_timestamp, aggObject, context);
        arraylen++;
    }

    RedisModule_ReplySetArrayLength(ctx,arraylen);
    return REDISMODULE_OK;
}

void handleCompaction(RedisModuleCtx *ctx, CompactionRule *rule, api_timestamp_t timestamp, double value) {
    RedisModuleKey *key = RedisModule_OpenKey(ctx, rule->destKey, REDISMODULE_READ|REDISMODULE_WRITE);
    if (RedisModule_KeyType(key) == REDISMODULE_KEYTYPE_EMPTY){
        // key doesn't exist anymore and we don't do anything
        return;
    }
    Series *destSeries = RedisModule_ModuleTypeGetValue(key);

    timestamp_t currentTimestamp = timestamp - timestamp % rule->bucketSizeSec;
    if (currentTimestamp > destSeries->lastTimestamp) {
        rule->aggClass->resetContext(rule->aggContext);
    }
    rule->aggClass->appendValue(rule->aggContext, value);
    SeriesAddSample(destSeries, currentTimestamp, rule->aggClass->finalize(rule->aggContext));
    RedisModule_CloseKey(key);
}

int TSDB_add(RedisModuleCtx *ctx, RedisModuleString **argv, int argc) {
    RedisModule_AutoMemory(ctx);
    
    if (argc < 4) {
        return RedisModule_WrongArity(ctx);
    }

    RedisModuleString *keyName = argv[1];
    RedisModuleString *timestampStr = argv[2];
    RedisModuleString *valueStr = argv[3];
    RedisModuleKey *key = RedisModule_OpenKey(ctx, keyName, REDISMODULE_READ|REDISMODULE_WRITE);

    double value;
    api_timestamp_t timestamp;
    if ((RedisModule_StringToDouble(valueStr, &value) != REDISMODULE_OK))
        return RedisModule_ReplyWithError(ctx, "TSDB: invalid value");

    if ((RedisModule_StringToLongLong(timestampStr, (long long int *) &timestamp) != REDISMODULE_OK)) {
        // if timestamp is "*", take current time (automatic timestamp)
        if(RMUtil_StringEqualsC(timestampStr, "*"))
            timestamp = (u_int64_t) time(NULL);
        else
            return RedisModule_ReplyWithError(ctx, "TSDB: invalid timestamp");
    }

    Series *series = NULL;
    
    if (RedisModule_KeyType(key) == REDISMODULE_KEYTYPE_EMPTY) {
        // the key doesn't exist, lets check we have enough information to create one
        long long retentionSecs;
        long long maxSamplesPerChunk;
        size_t labelsCount;
        Label *labels;
        if (parseCreateArgs(ctx, argv, argc, &retentionSecs, &maxSamplesPerChunk, &labelsCount, &labels) != REDISMODULE_OK) {
            return REDISMODULE_ERR;
        }

        CreateTsKey(ctx, keyName, labels, labelsCount, retentionSecs, maxSamplesPerChunk, &series, &key);
        SeriesCreateRulesFromGlobalConfig(ctx, keyName, series, labels, labelsCount);
    } else if (RedisModule_ModuleTypeGetType(key) != SeriesType){
        return RedisModule_ReplyWithError(ctx, "TSDB: the key is not a TSDB key");
    } else {
        series = RedisModule_ModuleTypeGetValue(key);
    }

    int retval = SeriesAddSample(series, timestamp, value);
    int result = 0;
    if (retval == TSDB_ERR_TIMESTAMP_TOO_OLD) {
        RedisModule_ReplyWithError(ctx, "TSDB: timestamp is too old");
        result = REDISMODULE_ERR;
    } else if (retval != TSDB_OK) {
        RedisModule_ReplyWithError(ctx, "TSDB: Unknown Error");
        result = REDISMODULE_ERR;
    } else {
        // handle compaction rules
        CompactionRule *rule = series->rules;
        while (rule != NULL) {
            handleCompaction(ctx, rule, timestamp, value);
            rule = rule->nextRule;
        }
        
        RedisModule_ReplyWithSimpleString(ctx, "OK");
        RedisModule_ReplicateVerbatim(ctx);
        result = REDISMODULE_OK;
    }
    RedisModule_CloseKey(key);
    return result;
}

int CreateTsKey(RedisModuleCtx *ctx, RedisModuleString *keyName, Label *labels, size_t labelsCounts, long long retentionSecs,
                long long maxSamplesPerChunk, Series **series, RedisModuleKey **key) {
    if (*key == NULL) {
        *key = RedisModule_OpenKey(ctx, keyName, REDISMODULE_READ|REDISMODULE_WRITE);
    }

    RedisModule_RetainString(ctx, keyName);
    *series = NewSeries(keyName, labels, labelsCounts, retentionSecs, maxSamplesPerChunk);
    if (RedisModule_ModuleTypeSetValue(*key, SeriesType, *series) == REDISMODULE_ERR) {
        return TSDB_ERROR;
    }

    IndexMetric(ctx, keyName, (*series)->labels, (*series)->labelsCount);

    return TSDB_OK;
}

int TSDB_create(RedisModuleCtx *ctx, RedisModuleString **argv, int argc) {
    if (argc < 2)
        return RedisModule_WrongArity(ctx);

    Series *series;
    RedisModuleString *keyName = argv[1];
    long long retentionSecs;
    long long maxSamplesPerChunk;
    size_t labelsCount;
    Label *labels;

    if (parseCreateArgs(ctx, argv, argc, &retentionSecs, &maxSamplesPerChunk, &labelsCount, &labels) != REDISMODULE_OK) {
        return REDISMODULE_ERR;
    }

    RedisModuleKey *key = RedisModule_OpenKey(ctx, keyName, REDISMODULE_READ|REDISMODULE_WRITE);

    if (RedisModule_KeyType(key) != REDISMODULE_KEYTYPE_EMPTY) {
        RedisModule_CloseKey(key);
        return RedisModule_ReplyWithError(ctx,"TSDB: key already exists");
    }

    CreateTsKey(ctx, keyName, labels, labelsCount, retentionSecs, maxSamplesPerChunk, &series, &key);
    RedisModule_CloseKey(key);

    RedisModule_Log(ctx, "info", "created new series");
    RedisModule_ReplyWithSimpleString(ctx, "OK");
    RedisModule_ReplicateVerbatim(ctx);
    return REDISMODULE_OK;
}

int TSDB_alter(RedisModuleCtx *ctx, RedisModuleString **argv, int argc){
    if (argc < 2)
        return RedisModule_WrongArity(ctx);

    Series *series;
    RedisModuleString *keyName = argv[1];
    long long retentionSecs;
    long long maxSamplesPerChunk;
    size_t labelsCount;
    Label *newLabels;

    if (parseCreateArgs(ctx, argv, argc, &retentionSecs, &maxSamplesPerChunk, &labelsCount, &newLabels) != REDISMODULE_OK) {
        return REDISMODULE_ERR;
    }

    RedisModuleKey *key = RedisModule_OpenKey(ctx, keyName, REDISMODULE_READ|REDISMODULE_WRITE);
    if (RedisModule_ModuleTypeGetType(key) != SeriesType) {
        RedisModule_CloseKey(key);
        return RedisModule_ReplyWithError(ctx, REDISMODULE_ERRORMSG_WRONGTYPE);
    }
    series = RedisModule_ModuleTypeGetValue(key);
    if (RMUtil_ArgIndex("RETENTION", argv, argc) > 0) {
        series->retentionSecs = retentionSecs;
    }

    if (RMUtil_ArgIndex("CHUNK_SIZE", argv, argc) > 0) {
        series->maxSamplesPerChunk = maxSamplesPerChunk;
    }

    if (RMUtil_ArgIndex("LABELS", argv, argc) > 0) {
        RemoveIndexedMetric(ctx, keyName, series->labels, series->labelsCount);
        // free current labels
        if (series->labelsCount > 0) {
            for (int i = 0; i < series->labelsCount; i++) {
                RedisModule_FreeString(ctx, series->labels[i].key);
                RedisModule_FreeString(ctx, series->labels[i].value);
            }
            free(series->labels);
        }

        // set new newLabels
        series->labels = newLabels;
        series->labelsCount = labelsCount;
        IndexMetric(ctx, keyName, series->labels, series->labelsCount);
    }

    RedisModule_CloseKey(key);
    RedisModule_ReplyWithSimpleString(ctx, "OK");
    RedisModule_ReplicateVerbatim(ctx);
    return REDISMODULE_OK;
}

/*
TS.DELETERULE SOURCE_KEY DEST_KEY
 */
int TSDB_deleteRule(RedisModuleCtx *ctx, RedisModuleString **argv, int argc) {
    if (argc != 3) {
        return RedisModule_WrongArity(ctx);
<<<<<<< HEAD
=======

    RedisModuleKey *key = RedisModule_OpenKey(ctx, argv[1], REDISMODULE_READ|REDISMODULE_WRITE);
    if (RedisModule_KeyType(key) == REDISMODULE_KEYTYPE_EMPTY) {
        return RedisModule_ReplyWithError(ctx, "TSDB: the key does not exist");
    }
    if (RedisModule_ModuleTypeGetType(key) != SeriesType) {
        return RedisModule_ReplyWithError(ctx, REDISMODULE_ERRORMSG_WRONGTYPE);
>>>>>>> 8cf8a7ac
    }
    RedisModule_AutoMemory(ctx);

<<<<<<< HEAD
    RedisModuleString *srcKeyName = argv[1];
    RedisModuleString *destKeyName = argv[2];

    // First try to remove the rule from the source key
    Series *srcSeries;
    int status = getSeries(ctx, srcKeyName, &srcSeries);
    if(!status){
    	return REDISMODULE_ERR;
    }
    if (!SeriesDeleteRule(srcSeries, destKeyName)) {
    	return RedisModule_ReplyWithError(ctx, "TSDB: compaction rule does not exist");
    }

    // If succeed to remove the rule from the source key remove from the destination too
    Series *destSeries;
    status = getSeries(ctx, destKeyName, &destSeries);
    if(!status){
    	return REDISMODULE_ERR;
=======
    Series *series = RedisModule_ModuleTypeGetValue(key);
    RedisModuleString *destKey = argv[2];
    CompactionRule *rule = series->rules;
    CompactionRule *prev_rule = NULL;
    int ruleDeleted = 0;
    while (rule != NULL) {
        if (RMUtil_StringEquals(rule->destKey, destKey)) {
            if (prev_rule == NULL) {
                series->rules = rule->nextRule;
            } else {
                prev_rule->nextRule = rule->nextRule;
            }
            ruleDeleted = 1;
            break; // There can't be two similar rules
        }
        prev_rule = rule;
        rule = rule->nextRule;
>>>>>>> 8cf8a7ac
    }
    SeriesDeleteSrcRule(destSeries, srcKeyName);

   	if(!ruleDeleted){
   		return RedisModule_ReplyWithError(ctx, "TSDB: compaction rule does not exist");
   	}

    RedisModule_ReplyWithSimpleString(ctx, "OK");
    RedisModule_ReplicateVerbatim(ctx);
    return REDISMODULE_OK;
}

/*
TS.CREATERULE sourceKey destKey AGGREGATION aggregationType bucketSizeSeconds
*/
int TSDB_createRule(RedisModuleCtx *ctx, RedisModuleString **argv, int argc) {
    if (argc != 6){
        return RedisModule_WrongArity(ctx);
    }
    RedisModule_AutoMemory(ctx);

    // Validate aggregation arguments
    api_timestamp_t bucketSize;
    int aggType;
    int result = _parseAggregationArgs(ctx, argv, argc, &bucketSize, &aggType);
    if (result == TSDB_NOTEXISTS) {
        return RedisModule_WrongArity(ctx);
    }
    if (result == TSDB_ERROR) {
        return REDISMODULE_ERR;
    }

    RedisModuleString *srcKeyName = argv[1];
    RedisModuleString *destKeyName = argv[2];
<<<<<<< HEAD
    if(!RedisModule_StringCompare(srcKeyName, destKeyName)){
    	return RedisModule_ReplyWithError(ctx, "TSDB: the source key and destination key should be different");
=======
    RedisModuleKey *destKey = RedisModule_OpenKey(ctx, destKeyName, REDISMODULE_READ);
    if (RedisModule_KeyType(destKey) == REDISMODULE_KEYTYPE_EMPTY) {
        return RedisModule_ReplyWithError(ctx, "TSDB: the destination key does not exist");
    }
    if (RedisModule_ModuleTypeGetType(key) != SeriesType) {
        return RedisModule_ReplyWithError(ctx, REDISMODULE_ERRORMSG_WRONGTYPE);
>>>>>>> 8cf8a7ac
    }

    // First we verify the source is not a destination
    Series *srcSeries;
    int status = getSeries(ctx, srcKeyName, &srcSeries);
    if(!status){
    	return REDISMODULE_ERR;
    }
    if(srcSeries->srcKey){
    	return RedisModule_ReplyWithError(ctx, "TSDB: the source key already has a source rule");
    }

<<<<<<< HEAD
    // Second verify the destination doesn't have other rule
    Series *destSeries;
    status = getSeries(ctx, destKeyName, &destSeries);
    if(!status){
    	return REDISMODULE_ERR;
    }
    srcKeyName = RedisModule_CreateStringFromString(ctx, srcKeyName);
    if(!SeriesSetSrcRule(destSeries, srcKeyName)){
    	return RedisModule_ReplyWithError(ctx, "TSDB: the destination key already has a rule");
    }
    RedisModule_RetainString(ctx, srcKeyName);

    // Last add the rule to source
    destKeyName = RedisModule_CreateStringFromString(ctx, destKeyName);
    if (SeriesAddRule(srcSeries, destKeyName, aggType, bucketSize) == NULL) {
        RedisModule_ReplyWithSimpleString(ctx, "ERROR creating rule");
        return REDISMODULE_ERR;
    }
    RedisModule_RetainString(ctx, destKeyName);

=======
    RedisModuleString *destKeyStr = RedisModule_CreateStringFromString(ctx, destKeyName);
    if (SeriesAddRule(series, destKeyStr, aggType, bucketSize) == NULL) {
    	return RedisModule_ReplyWithError(ctx, "ERROR creating rule");
    }
    RedisModule_RetainString(ctx, destKeyStr);
    RedisModule_ReplyWithSimpleString(ctx, "OK");
>>>>>>> 8cf8a7ac
    RedisModule_ReplicateVerbatim(ctx);
    RedisModule_ReplyWithSimpleString(ctx, "OK");
    return REDISMODULE_OK;
}


/*
TS.INCRBY ts_key NUMBER [RESET time-bucket]
*/
int TSDB_incrby(RedisModuleCtx *ctx, RedisModuleString **argv, int argc) {
    RedisModule_AutoMemory(ctx);

    if (argc < 3)
        return RedisModule_WrongArity(ctx);

    RedisModuleString *keyName = argv[1];
    Series *series;

    RedisModuleKey *key = RedisModule_OpenKey(ctx, argv[1], REDISMODULE_READ|REDISMODULE_WRITE);
    if (RedisModule_KeyType(key) == REDISMODULE_KEYTYPE_EMPTY) {
        // the key doesn't exist, lets check we have enough information to create one
        long long retentionSecs;
        long long maxSamplesPerChunk;
        size_t labelsCount;
        Label *labels;
        if (parseCreateArgs(ctx, argv, argc, &retentionSecs, &maxSamplesPerChunk, &labelsCount, &labels) != REDISMODULE_OK) {
            return REDISMODULE_ERR;
        }

        CreateTsKey(ctx, keyName, labels, labelsCount, retentionSecs, maxSamplesPerChunk, &series, &key);
        SeriesCreateRulesFromGlobalConfig(ctx, keyName, series, labels, labelsCount);
    }

    series = RedisModule_ModuleTypeGetValue(key);
    double incrby = 0;
    if (RMUtil_ParseArgs(argv, argc, 2, "d", &incrby) != REDISMODULE_OK)
        return RedisModule_WrongArity(ctx);
    time(&timer);

    double result;
    long long resetSeconds = 1;
    time_t currentUpdatedTime = timer;
    if (RMUtil_ArgIndex("RESET", argv, argc) > 0) {
        if (RMUtil_ParseArgsAfter("RESET", argv, argc, "l", &resetSeconds) != 0) {
            return RedisModule_WrongArity(ctx);
        }

        currentUpdatedTime = timer - ((int)timer % resetSeconds);
        if (series->lastTimestamp != 0) {
            u_int64_t lastTS = series->lastTimestamp;
            if (lastTS - (lastTS % resetSeconds) !=  currentUpdatedTime) {
                series->lastValue = 0;
            }
        }
    }

    RMUtil_StringToLower(argv[0]);
    if (RMUtil_StringEqualsC(argv[0], "ts.incrby")) {
        result = series->lastValue + incrby;
    } else {
        result = series->lastValue - incrby;
    }

    if (SeriesAddSample(series, max(currentUpdatedTime, series->lastTimestamp), result) != TSDB_OK) {
        RedisModule_ReplyWithSimpleString(ctx, "TSDB: couldn't add sample");
        return REDISMODULE_OK;
    }

    // handle compaction rules
    CompactionRule *rule = series->rules;
    while (rule != NULL) {
        handleCompaction(ctx, rule, currentUpdatedTime, result);
        rule = rule->nextRule;
    }

    RedisModule_ReplyWithSimpleString(ctx, "OK");
    RedisModule_ReplicateVerbatim(ctx);
    RedisModule_CloseKey(key);
    return REDISMODULE_OK;
}


int TSDB_get(RedisModuleCtx *ctx, RedisModuleString **argv, int argc) {
    RedisModule_AutoMemory(ctx);

    if (argc != 2) return RedisModule_WrongArity(ctx);

    RedisModuleKey *key = RedisModule_OpenKey(ctx, argv[1], REDISMODULE_READ);
    Series *series;

    if (RedisModule_KeyType(key) == REDISMODULE_KEYTYPE_EMPTY) {
        return RedisModule_ReplyWithError(ctx, "TSDB: key does not exist");
    } else if (RedisModule_ModuleTypeGetType(key) != SeriesType) {
        return RedisModule_ReplyWithError(ctx, REDISMODULE_ERRORMSG_WRONGTYPE);
    } else {
        series = RedisModule_ModuleTypeGetValue(key);
    }
    RedisModule_ReplyWithArray(ctx, 2);
    RedisModule_ReplyWithLongLong(ctx, series->lastTimestamp);
    RedisModule_ReplyWithDouble(ctx, series->lastValue);

    RedisModule_CloseKey(key);
    return REDISMODULE_OK;
}

int TSDB_mget(RedisModuleCtx *ctx, RedisModuleString **argv, int argc) {
    RedisModule_AutoMemory(ctx);
    int filter_location = RMUtil_ArgIndex("FILTER", argv, argc);
    if (filter_location == -1) {
        return RedisModule_WrongArity(ctx);
    }
    size_t query_count = argc - 1 - filter_location;
    QueryPredicate *queries = RedisModule_PoolAlloc(ctx, sizeof(QueryPredicate) * query_count);
    if (parseLabelListFromArgs(ctx, argv, filter_location + 1, query_count, queries) == TSDB_ERROR) {
        return RedisModule_ReplyWithError(ctx, "TSDB: failed parsing labels");
    }

    if (CountPredicateType(queries, (size_t) query_count, EQ) == 0) {
        return RedisModule_ReplyWithError(ctx, "TSDB: please provide at least one matcher");
    }

    RedisModuleDict *result = QueryIndex(ctx, queries, query_count);
    RedisModule_ReplyWithArray(ctx, REDISMODULE_POSTPONED_ARRAY_LEN);
    RedisModuleDictIter *iter = RedisModule_DictIteratorStartC(result, "^", NULL, 0);
    char *currentKey;
    size_t currentKeyLen;
    long long replylen = 0;
    Series *series;
    while((currentKey = RedisModule_DictNextC(iter, &currentKeyLen, NULL)) != NULL) {
        RedisModuleKey *key = RedisModule_OpenKey(ctx, RedisModule_CreateString(ctx, currentKey, currentKeyLen),
                REDISMODULE_READ);
        if (key == NULL || RedisModule_ModuleTypeGetType(key) != SeriesType){
            RedisModule_Log(ctx, "warning", "couldn't open key or key is not a Timeseries. key=%s", currentKey);
                continue;
            }
        series = RedisModule_ModuleTypeGetValue(key);

        RedisModule_ReplyWithArray(ctx, 4);
        RedisModule_ReplyWithStringBuffer(ctx, currentKey, currentKeyLen);
        ReplyWithSeriesLabels(ctx, series);
        RedisModule_ReplyWithLongLong(ctx, series->lastTimestamp);
        RedisModule_ReplyWithDouble(ctx, series->lastValue);
        replylen++;
        RedisModule_CloseKey(key);
    }
    RedisModule_DictIteratorStop(iter);
    RedisModule_ReplySetArrayLength(ctx, replylen);

    return REDISMODULE_OK;
}

/*
module loading function, possible arguments:
COMPACTION_POLICY - compaction policy from parse_policies,h
RETENTION_POLICY - integer that represents the retention in seconds
MAX_SAMPLE_PER_CHUNK - how many samples per chunk
example:
redis-server --loadmodule ./redistimeseries.so COMPACTION_POLICY "max:1m:1d;min:10s:1h;avg:2h:10d;avg:3d:100d" RETENTION_POLICY 3600 MAX_SAMPLE_PER_CHUNK 1024
*/
int RedisModule_OnLoad(RedisModuleCtx *ctx, RedisModuleString **argv, int argc) {
    if (RedisModule_Init(ctx, "timeseries", REDISTIMESERIES_MODULE_VERSION, REDISMODULE_APIVER_1) == REDISMODULE_ERR) {
        return REDISMODULE_ERR;
    }

    if (ReadConfig(argv, argc) == TSDB_ERROR) {
        return REDISMODULE_ERR;
    }

    RedisModuleTypeMethods tm = {
            .version = REDISMODULE_TYPE_METHOD_VERSION,
            .rdb_load = series_rdb_load,
            .rdb_save = series_rdb_save,
            .aof_rewrite = RMUtil_DefaultAofRewrite,
            .mem_usage = SeriesMemUsage,
            .free = FreeSeries
        };

    SeriesType = RedisModule_CreateDataType(ctx, "TSDB-TYPE", TS_ENC_VER, &tm);
    if (SeriesType == NULL) return REDISMODULE_ERR;
    IndexInit();
    RMUtil_RegisterWriteCmd(ctx, "ts.create", TSDB_create);
    RMUtil_RegisterWriteCmd(ctx, "ts.alter", TSDB_alter);
    RMUtil_RegisterWriteCmd(ctx, "ts.createrule", TSDB_createRule);
    RMUtil_RegisterWriteCmd(ctx, "ts.deleterule", TSDB_deleteRule);
    RMUtil_RegisterWriteCmd(ctx, "ts.add", TSDB_add);
    RMUtil_RegisterWriteCmd(ctx, "ts.incrby", TSDB_incrby);
    RMUtil_RegisterWriteCmd(ctx, "ts.decrby", TSDB_incrby);
    RMUtil_RegisterReadCmd(ctx, "ts.range", TSDB_range);
    RMUtil_RegisterReadCmd(ctx, "ts.mrange", TSDB_mrange);
    RMUtil_RegisterReadCmd(ctx, "ts.queryindex", TSDB_queryindex);
    RMUtil_RegisterReadCmd(ctx, "ts.info", TSDB_info);
    RMUtil_RegisterReadCmd(ctx, "ts.get", TSDB_get);
    RMUtil_RegisterReadCmd(ctx, "ts.mget", TSDB_mget);

    return REDISMODULE_OK;
}<|MERGE_RESOLUTION|>--- conflicted
+++ resolved
@@ -634,20 +634,9 @@
 int TSDB_deleteRule(RedisModuleCtx *ctx, RedisModuleString **argv, int argc) {
     if (argc != 3) {
         return RedisModule_WrongArity(ctx);
-<<<<<<< HEAD
-=======
-
-    RedisModuleKey *key = RedisModule_OpenKey(ctx, argv[1], REDISMODULE_READ|REDISMODULE_WRITE);
-    if (RedisModule_KeyType(key) == REDISMODULE_KEYTYPE_EMPTY) {
-        return RedisModule_ReplyWithError(ctx, "TSDB: the key does not exist");
-    }
-    if (RedisModule_ModuleTypeGetType(key) != SeriesType) {
-        return RedisModule_ReplyWithError(ctx, REDISMODULE_ERRORMSG_WRONGTYPE);
->>>>>>> 8cf8a7ac
     }
     RedisModule_AutoMemory(ctx);
 
-<<<<<<< HEAD
     RedisModuleString *srcKeyName = argv[1];
     RedisModuleString *destKeyName = argv[2];
 
@@ -666,31 +655,8 @@
     status = getSeries(ctx, destKeyName, &destSeries);
     if(!status){
     	return REDISMODULE_ERR;
-=======
-    Series *series = RedisModule_ModuleTypeGetValue(key);
-    RedisModuleString *destKey = argv[2];
-    CompactionRule *rule = series->rules;
-    CompactionRule *prev_rule = NULL;
-    int ruleDeleted = 0;
-    while (rule != NULL) {
-        if (RMUtil_StringEquals(rule->destKey, destKey)) {
-            if (prev_rule == NULL) {
-                series->rules = rule->nextRule;
-            } else {
-                prev_rule->nextRule = rule->nextRule;
-            }
-            ruleDeleted = 1;
-            break; // There can't be two similar rules
-        }
-        prev_rule = rule;
-        rule = rule->nextRule;
->>>>>>> 8cf8a7ac
     }
     SeriesDeleteSrcRule(destSeries, srcKeyName);
-
-   	if(!ruleDeleted){
-   		return RedisModule_ReplyWithError(ctx, "TSDB: compaction rule does not exist");
-   	}
 
     RedisModule_ReplyWithSimpleString(ctx, "OK");
     RedisModule_ReplicateVerbatim(ctx);
@@ -719,17 +685,8 @@
 
     RedisModuleString *srcKeyName = argv[1];
     RedisModuleString *destKeyName = argv[2];
-<<<<<<< HEAD
     if(!RedisModule_StringCompare(srcKeyName, destKeyName)){
     	return RedisModule_ReplyWithError(ctx, "TSDB: the source key and destination key should be different");
-=======
-    RedisModuleKey *destKey = RedisModule_OpenKey(ctx, destKeyName, REDISMODULE_READ);
-    if (RedisModule_KeyType(destKey) == REDISMODULE_KEYTYPE_EMPTY) {
-        return RedisModule_ReplyWithError(ctx, "TSDB: the destination key does not exist");
-    }
-    if (RedisModule_ModuleTypeGetType(key) != SeriesType) {
-        return RedisModule_ReplyWithError(ctx, REDISMODULE_ERRORMSG_WRONGTYPE);
->>>>>>> 8cf8a7ac
     }
 
     // First we verify the source is not a destination
@@ -742,7 +699,6 @@
     	return RedisModule_ReplyWithError(ctx, "TSDB: the source key already has a source rule");
     }
 
-<<<<<<< HEAD
     // Second verify the destination doesn't have other rule
     Series *destSeries;
     status = getSeries(ctx, destKeyName, &destSeries);
@@ -763,14 +719,6 @@
     }
     RedisModule_RetainString(ctx, destKeyName);
 
-=======
-    RedisModuleString *destKeyStr = RedisModule_CreateStringFromString(ctx, destKeyName);
-    if (SeriesAddRule(series, destKeyStr, aggType, bucketSize) == NULL) {
-    	return RedisModule_ReplyWithError(ctx, "ERROR creating rule");
-    }
-    RedisModule_RetainString(ctx, destKeyStr);
-    RedisModule_ReplyWithSimpleString(ctx, "OK");
->>>>>>> 8cf8a7ac
     RedisModule_ReplicateVerbatim(ctx);
     RedisModule_ReplyWithSimpleString(ctx, "OK");
     return REDISMODULE_OK;
