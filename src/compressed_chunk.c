--- conflicted
+++ resolved
@@ -58,23 +58,15 @@
 }
 
 static void trimChunk(CompressedChunk *chunk) {
-<<<<<<< HEAD
-    int excess = (chunk->base.size * 8 - chunk->idx) / 8;
-=======
-    int excess = (chunk->size * BIT - chunk->idx) / BIT;
->>>>>>> 9f5314da
+    int excess = (chunk->base.size * BIT - chunk->idx) / BIT;
 
     assert(excess >= 0); // else we have written beyond allocated memory
 
     if (excess > 1) {
-<<<<<<< HEAD
         size_t newSize = chunk->base.size - excess + 1;
-=======
-        size_t newSize = chunk->size - excess + 1;
         // align to 8 bytes (u_int64_t) otherwise we will have an heap overflow in gorilla.c because
         // each write happens in 8 bytes blocks.
         newSize += sizeof(binary_t) - (newSize % sizeof(binary_t));
->>>>>>> 9f5314da
         chunk->data = realloc(chunk->data, newSize);
         chunk->base.size = newSize;
     }
@@ -88,15 +80,9 @@
     // add samples in new chunks
     size_t i = 0;
     Sample sample;
-<<<<<<< HEAD
-    ChunkIter_t *iter = Compressed_NewChunkIterator(curChunk, false);
+    ChunkIter_t *iter = Compressed_NewChunkIterator(curChunk, CHUNK_ITER_OP_NONE);
     CompressedChunk *newChunk1 = Compressed_NewChunk(curChunk->base.size);
     CompressedChunk *newChunk2 = Compressed_NewChunk(curChunk->base.size);
-=======
-    ChunkIter_t *iter = Compressed_NewChunkIterator(curChunk, CHUNK_ITER_OP_NONE);
-    CompressedChunk *newChunk1 = Compressed_NewChunk(curChunk->size);
-    CompressedChunk *newChunk2 = Compressed_NewChunk(curChunk->size);
->>>>>>> 9f5314da
     for (; i < curNumSamples; ++i) {
         Compressed_ChunkIteratorGetNext(iter, &sample);
         ensureAddSample(newChunk1, &sample);
@@ -243,33 +229,28 @@
 
 void Compressed_SaveToRDB(Chunk_t *chunk, struct RedisModuleIO *io) {
     CompressedChunk *compchunk = chunk;
-<<<<<<< HEAD
-    RedisModule_SaveStringBuffer(io, (char *)compchunk, sizeof(*compchunk));
-    RedisModule_SaveStringBuffer(io, (char *)compchunk->data, compchunk->base.size);
-=======
-
-    RedisModule_SaveUnsigned(io, compchunk->size);
-    RedisModule_SaveUnsigned(io, compchunk->count);
+
+    RedisModule_SaveUnsigned(io, compchunk->base.size);
+    RedisModule_SaveUnsigned(io, compchunk->base.numSamples);
     RedisModule_SaveUnsigned(io, compchunk->idx);
     RedisModule_SaveUnsigned(io, compchunk->baseValue.u);
-    RedisModule_SaveUnsigned(io, compchunk->baseTimestamp);
+    RedisModule_SaveUnsigned(io, compchunk->base.baseTimestamp);
     RedisModule_SaveUnsigned(io, compchunk->prevTimestamp);
     RedisModule_SaveSigned(io, compchunk->prevTimestampDelta);
     RedisModule_SaveUnsigned(io, compchunk->prevValue.u);
     RedisModule_SaveUnsigned(io, compchunk->prevLeading);
     RedisModule_SaveUnsigned(io, compchunk->prevTrailing);
-    RedisModule_SaveStringBuffer(io, (char *)compchunk->data, compchunk->size);
->>>>>>> 9f5314da
+    RedisModule_SaveStringBuffer(io, (char *)compchunk->data, compchunk->base.size);
 }
 
 void Compressed_LoadFromRDB(Chunk_t **chunk, struct RedisModuleIO *io) {
     CompressedChunk *compchunk = (CompressedChunk *)malloc(sizeof(*compchunk));
 
-    compchunk->size = RedisModule_LoadUnsigned(io);
-    compchunk->count = RedisModule_LoadUnsigned(io);
+    compchunk->base.size = RedisModule_LoadUnsigned(io);
+    compchunk->base.numSamples = RedisModule_LoadUnsigned(io);
     compchunk->idx = RedisModule_LoadUnsigned(io);
     compchunk->baseValue.u = RedisModule_LoadUnsigned(io);
-    compchunk->baseTimestamp = RedisModule_LoadUnsigned(io);
+    compchunk->base.baseTimestamp = RedisModule_LoadUnsigned(io);
     compchunk->prevTimestamp = RedisModule_LoadUnsigned(io);
     compchunk->prevTimestampDelta = RedisModule_LoadSigned(io);
     compchunk->prevValue.u = RedisModule_LoadUnsigned(io);
