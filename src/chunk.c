/*
 * Copyright 2018-2019 Redis Labs Ltd. and Contributors
 *
 * This file is available under the Redis Labs Source Available License Agreement
 */
#include "chunk.h"

#include "rmutil/alloc.h"

Chunk_t *Uncompressed_NewChunk(size_t size) {
    Chunk *newChunk = (Chunk *)malloc(sizeof(Chunk));
    newChunk->base.numSamples = 0;
    newChunk->base.size = size;
    newChunk->base.type = CHUNK_REGULAR;
    newChunk->base.funcs = GetChunkClass(CHUNK_REGULAR);
    newChunk->samples = (Sample *)malloc(size);

    return newChunk;
}

void Uncompressed_FreeChunk(Chunk_t *chunk) {
    free(((Chunk *)chunk)->samples);
    free(chunk);
}

/**
 * TODO: describe me
 * @param chunk
 * @return
 */
Chunk_t *Uncompressed_SplitChunk(Chunk_t *chunk) {
    Chunk *curChunk = (Chunk *)chunk;
    size_t split = curChunk->base.numSamples / 2;
    size_t curNumSamples = curChunk->base.numSamples - split;

    // create chunk and copy samples
    Chunk *newChunk = Uncompressed_NewChunk(split * SAMPLE_SIZE);
    for (size_t i = 0; i < split; ++i) {
        Sample *sample = &curChunk->samples[curNumSamples + i];
        Uncompressed_AddSample(newChunk, sample);
    }

    // update current chunk
    curChunk->base.numSamples = curNumSamples;
    curChunk->base.size = curNumSamples * SAMPLE_SIZE;
    curChunk->samples = realloc(curChunk->samples, curChunk->base.size);

    return newChunk;
}

static int IsChunkFull(Chunk *chunk) {
    return chunk->base.numSamples == chunk->base.size / SAMPLE_SIZE;
}

u_int64_t Uncompressed_NumOfSample(Chunk_t *chunk) {
    return ((Chunk *)chunk)->base.numSamples;
}

static Sample *ChunkGetSample(Chunk *chunk, int index) {
    return &chunk->samples[index];
}

timestamp_t Uncompressed_GetLastTimestamp(Chunk_t *chunk) {
    if (((Chunk *)chunk)->base.numSamples == 0) {
        return -1;
    }
    return ChunkGetSample(chunk, ((Chunk *)chunk)->base.numSamples - 1)->timestamp;
}

timestamp_t Uncompressed_GetFirstTimestamp(Chunk_t *chunk) {
    if (((Chunk *)chunk)->base.numSamples == 0) {
        return -1;
    }
    return ChunkGetSample(chunk, 0)->timestamp;
}

ChunkResult Uncompressed_AddSample(Chunk_t *chunk, Sample *sample) {
    Chunk *regChunk = (Chunk *)chunk;
    if (IsChunkFull(regChunk)) {
        return CR_END;
    }

    if (Uncompressed_NumOfSample(regChunk) == 0) {
        // initialize baseTimestamp
        regChunk->base.baseTimestamp = sample->timestamp;
    }

    regChunk->samples[regChunk->base.numSamples] = *sample;
    regChunk->base.numSamples++;

    return CR_OK;
}

/**
 * TODO: describe me
 * @param chunk
 * @param idx
 * @param sample
 */
static void upsertChunk(Chunk *chunk, size_t idx, Sample *sample) {
    if (chunk->base.numSamples == chunk->base.size / SAMPLE_SIZE) {
        chunk->base.size += sizeof(Sample);
        chunk->samples = realloc(chunk->samples, chunk->base.size);
    }
    if (idx < chunk->base.numSamples) { // sample is not last
        memmove(&chunk->samples[idx + 1],
                &chunk->samples[idx],
                (chunk->base.numSamples - idx) * sizeof(Sample));
    }
    chunk->samples[idx] = *sample;
    chunk->base.numSamples++;
}

/**
 * TODO: describe me
 * @param uCtx
 * @param size
 * @return
 */
ChunkResult Uncompressed_UpsertSample(UpsertCtx *uCtx, int *size) {
    *size = 0;
    Chunk *regChunk = (Chunk *)uCtx->inChunk;
    timestamp_t ts = uCtx->sample.timestamp;
    short numSamples = regChunk->base.numSamples;
    // find sample location
    size_t i = 0;
    Sample *sample = NULL;
    for (; i < numSamples; ++i) {
        sample = ChunkGetSample(regChunk, i);
        if (ts <= sample->timestamp) {
            break;
        }
    }
    // update value in case timestamp exists
    if (ts == sample->timestamp) {
        regChunk->samples[i].value = uCtx->sample.value;
        return CR_OK;
    }

    if (i == 0) {
        regChunk->base.baseTimestamp = ts;
    }

    upsertChunk(regChunk, i, &uCtx->sample);
    *size = 1;
    return CR_OK;
}

ChunkIter_t *Uncompressed_NewChunkIterator(Chunk_t *chunk, int options) {
    ChunkIterator *iter = (ChunkIterator *)calloc(1, sizeof(ChunkIterator));
    iter->chunk = chunk;
<<<<<<< HEAD
    if (rev == false) { // iterate from first to last
        iter->currentIndex = 0;
    } else { // iterate from last to first
        iter->currentIndex = iter->chunk->base.numSamples - 1;
=======
    if (options & CHUNK_ITER_OP_REVERSE) { // iterate from last to first
        iter->currentIndex = iter->chunk->num_samples - 1;
    } else { // iterate from first to last
        iter->currentIndex = 0;
>>>>>>> 9f5314da
    }
    return (ChunkIter_t *)iter;
}

ChunkResult Uncompressed_ChunkIteratorGetNext(ChunkIter_t *iterator, Sample *sample) {
    ChunkIterator *iter = (ChunkIterator *)iterator;
    if (iter->currentIndex < iter->chunk->base.numSamples) {
        *sample = *ChunkGetSample(iter->chunk, iter->currentIndex);
        iter->currentIndex++;
        return CR_OK;
    } else {
        return CR_END;
    }
}

ChunkResult Uncompressed_ChunkIteratorGetPrev(ChunkIter_t *iterator, Sample *sample) {
    ChunkIterator *iter = (ChunkIterator *)iterator;
    if (iter->currentIndex >= 0) {
        *sample = *ChunkGetSample(iter->chunk, iter->currentIndex);
        iter->currentIndex--;
        return CR_OK;
    } else {
        return CR_END;
    }
}

void Uncompressed_FreeChunkIterator(ChunkIter_t *iterator) {
    ChunkIterator *iter = (ChunkIterator *)iterator;
    if (iter->options & CHUNK_ITER_OP_FREE_CHUNK) {
        free(iter->chunk);
    }
    free(iter);
}

size_t Uncompressed_GetChunkSize(Chunk_t *chunk, bool includeStruct) {
    Chunk *uncompChunk = chunk;
    size_t size = uncompChunk->base.size;
    size += includeStruct ? sizeof(*uncompChunk) : 0;
    return size;
}

void Uncompressed_SaveToRDB(Chunk_t *chunk, struct RedisModuleIO *io) {
    Chunk *uncompchunk = chunk;
<<<<<<< HEAD
    RedisModule_SaveStringBuffer(io, (char *)uncompchunk, sizeof(*uncompchunk));
    RedisModule_SaveStringBuffer(io, (char *)uncompchunk->samples, uncompchunk->base.size);
=======

    RedisModule_SaveUnsigned(io, uncompchunk->base_timestamp);
    RedisModule_SaveUnsigned(io, uncompchunk->num_samples);
    RedisModule_SaveUnsigned(io, uncompchunk->size);

    RedisModule_SaveStringBuffer(io, (char *)uncompchunk->samples, uncompchunk->size);
>>>>>>> 9f5314da
}

void Uncompressed_LoadFromRDB(Chunk_t **chunk, struct RedisModuleIO *io) {
    Chunk *uncompchunk = (Chunk *)malloc(sizeof(*uncompchunk));

    uncompchunk->base_timestamp = RedisModule_LoadUnsigned(io);
    uncompchunk->num_samples = RedisModule_LoadUnsigned(io);
    uncompchunk->size = RedisModule_LoadUnsigned(io);

    uncompchunk->samples = (Sample *)RedisModule_LoadStringBuffer(io, NULL);
    *chunk = (Chunk_t *)uncompchunk;
}<|MERGE_RESOLUTION|>--- conflicted
+++ resolved
@@ -149,17 +149,10 @@
 ChunkIter_t *Uncompressed_NewChunkIterator(Chunk_t *chunk, int options) {
     ChunkIterator *iter = (ChunkIterator *)calloc(1, sizeof(ChunkIterator));
     iter->chunk = chunk;
-<<<<<<< HEAD
-    if (rev == false) { // iterate from first to last
-        iter->currentIndex = 0;
-    } else { // iterate from last to first
+    if (options & CHUNK_ITER_OP_REVERSE) { // iterate from last to first
         iter->currentIndex = iter->chunk->base.numSamples - 1;
-=======
-    if (options & CHUNK_ITER_OP_REVERSE) { // iterate from last to first
-        iter->currentIndex = iter->chunk->num_samples - 1;
     } else { // iterate from first to last
         iter->currentIndex = 0;
->>>>>>> 9f5314da
     }
     return (ChunkIter_t *)iter;
 }
@@ -203,25 +196,20 @@
 
 void Uncompressed_SaveToRDB(Chunk_t *chunk, struct RedisModuleIO *io) {
     Chunk *uncompchunk = chunk;
-<<<<<<< HEAD
-    RedisModule_SaveStringBuffer(io, (char *)uncompchunk, sizeof(*uncompchunk));
+
+    RedisModule_SaveUnsigned(io, uncompchunk->base.baseTimestamp);
+    RedisModule_SaveUnsigned(io, uncompchunk->base.numSamples);
+    RedisModule_SaveUnsigned(io, uncompchunk->base.size);
+
     RedisModule_SaveStringBuffer(io, (char *)uncompchunk->samples, uncompchunk->base.size);
-=======
-
-    RedisModule_SaveUnsigned(io, uncompchunk->base_timestamp);
-    RedisModule_SaveUnsigned(io, uncompchunk->num_samples);
-    RedisModule_SaveUnsigned(io, uncompchunk->size);
-
-    RedisModule_SaveStringBuffer(io, (char *)uncompchunk->samples, uncompchunk->size);
->>>>>>> 9f5314da
 }
 
 void Uncompressed_LoadFromRDB(Chunk_t **chunk, struct RedisModuleIO *io) {
     Chunk *uncompchunk = (Chunk *)malloc(sizeof(*uncompchunk));
 
-    uncompchunk->base_timestamp = RedisModule_LoadUnsigned(io);
-    uncompchunk->num_samples = RedisModule_LoadUnsigned(io);
-    uncompchunk->size = RedisModule_LoadUnsigned(io);
+    uncompchunk->base.baseTimestamp = RedisModule_LoadUnsigned(io);
+    uncompchunk->base.numSamples = RedisModule_LoadUnsigned(io);
+    uncompchunk->base.size = RedisModule_LoadUnsigned(io);
 
     uncompchunk->samples = (Sample *)RedisModule_LoadStringBuffer(io, NULL);
     *chunk = (Chunk_t *)uncompchunk;
