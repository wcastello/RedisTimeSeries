--- conflicted
+++ resolved
@@ -191,16 +191,8 @@
 
 void Uncompressed_ResetChunkIterator(ChunkIter_t *iterator, Chunk_t *chunk) {
     ChunkIterator *iter = (ChunkIterator *)iterator;
-<<<<<<< HEAD
-    iter->chunk = (Chunk *)chunk;
-    iter->currentIndex = 0;
-    iter->options = options;
-    if (options & CHUNK_ITER_OP_REVERSE &&
-        iter->chunk->num_samples > 0) { // iterate from last to first
-=======
     iter->chunk = chunk;
     if (iter->options & CHUNK_ITER_OP_REVERSE) { // iterate from last to first
->>>>>>> ad6e1489
         iter->currentIndex = iter->chunk->num_samples - 1;
     }
 }
@@ -209,15 +201,11 @@
                                            int options,
                                            ChunkIterFuncs *retChunkIterClass) {
     ChunkIterator *iter = (ChunkIterator *)calloc(1, sizeof(ChunkIterator));
-<<<<<<< HEAD
-    Uncompressed_ResetChunkIterator(iter, chunk, options, retChunkIterClass);
-=======
     iter->options = options;
     if (retChunkIterClass != NULL) {
         *retChunkIterClass = *GetChunkIteratorClass(CHUNK_REGULAR);
     }
     Uncompressed_ResetChunkIterator(iter, chunk);
->>>>>>> ad6e1489
     return (ChunkIter_t *)iter;
 }
 
