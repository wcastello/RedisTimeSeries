--- conflicted
+++ resolved
@@ -14,19 +14,11 @@
 typedef struct MinContext
 {
     double value;
-<<<<<<< HEAD
-    char isResetted;
-=======
->>>>>>> 101650f3
 } MinContext;
 
 typedef struct MaxContext
 {
     double value;
-<<<<<<< HEAD
-    char isResetted;
-=======
->>>>>>> 101650f3
 } MaxContext;
 
 typedef struct RangeContext
@@ -262,22 +254,11 @@
 void *MinCreateContext() {
     MinContext *context = (MinContext *)malloc(sizeof(MinContext));
     context->value = DBL_MAX;
-<<<<<<< HEAD
-    context->isResetted = TRUE;
-=======
->>>>>>> 101650f3
     return context;
 }
 
 void MinAppendValue(void *contextPtr, double value) {
     MinContext *context = (MinContext *)contextPtr;
-<<<<<<< HEAD
-    if (context->isResetted) {
-        context->isResetted = FALSE;
-        context->value = value;
-    }
-=======
->>>>>>> 101650f3
     if (value < context->value) {
         context->value = value;
     }
@@ -285,12 +266,6 @@
 
 int MinFinalize(void *contextPtr, double *value) {
     MinContext *context = (MinContext *)contextPtr;
-<<<<<<< HEAD
-    if (context->isResetted == TRUE) {
-        return TSDB_ERROR;
-    }
-=======
->>>>>>> 101650f3
     *value = context->value;
     return TSDB_OK;
 }
@@ -298,48 +273,6 @@
 void MinReset(void *contextPtr) {
     MinContext *context = (MinContext *)contextPtr;
     context->value = DBL_MAX;
-<<<<<<< HEAD
-}
-
-void MinWriteContext(void *contextPtr, RedisModuleIO *io) {
-    MinContext *context = (MinContext *)contextPtr;
-    RedisModule_SaveDouble(io, context->value);
-    RedisModule_SaveStringBuffer(io, &context->isResetted, 1);
-}
-
-void MinReadContext(void *contextPtr, RedisModuleIO *io) {
-    MinContext *context = (MinContext *)contextPtr;
-    size_t len = 1;
-    context->value = RedisModule_LoadDouble(io);
-    char *sb = RedisModule_LoadStringBuffer(io, &len);
-    context->isResetted = sb[0];
-    free(sb);
-}
-
-void *MaxCreateContext() {
-    MaxContext *context = (MaxContext *)malloc(sizeof(MinContext));
-    context->value = DBL_MIN;
-    context->isResetted = TRUE;
-    return context;
-}
-
-void MaxAppendValue(void *contextPtr, double value) {
-    MaxContext *context = (MaxContext *)contextPtr;
-    if (context->isResetted) {
-        context->isResetted = FALSE;
-        context->value = value;
-    }
-    if (value > context->value) {
-        context->value = value;
-    }
-}
-
-int MaxFinalize(void *contextPtr, double *value) {
-    MaxContext *context = (MaxContext *)contextPtr;
-    if (context->isResetted == TRUE) {
-        return TSDB_ERROR;
-    }
-=======
 }
 
 void MinWriteContext(void *contextPtr, RedisModuleIO *io) {
@@ -367,7 +300,6 @@
 
 int MaxFinalize(void *contextPtr, double *value) {
     MaxContext *context = (MaxContext *)contextPtr;
->>>>>>> 101650f3
     *value = context->value;
     return TSDB_OK;
 }
@@ -380,23 +312,11 @@
 void MaxWriteContext(void *contextPtr, RedisModuleIO *io) {
     MaxContext *context = (MaxContext *)contextPtr;
     RedisModule_SaveDouble(io, context->value);
-<<<<<<< HEAD
-    RedisModule_SaveStringBuffer(io, &context->isResetted, 1);
-=======
->>>>>>> 101650f3
 }
 
 void MaxReadContext(void *contextPtr, RedisModuleIO *io) {
     MaxContext *context = (MaxContext *)contextPtr;
-<<<<<<< HEAD
-    size_t len = 1;
     context->value = RedisModule_LoadDouble(io);
-    char *sb = RedisModule_LoadStringBuffer(io, &len);
-    context->isResetted = sb[0];
-    free(sb);
-=======
-    context->value = RedisModule_LoadDouble(io);
->>>>>>> 101650f3
 }
 
 void SumAppendValue(void *contextPtr, double value) {
