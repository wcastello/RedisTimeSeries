version: 2.1

commands:
  early-returns:
    steps:
      - run:
          name: Early return if this is a docs build
          command: |
            if [[ $CIRCLE_BRANCH == *docs ]]; then
              echo "Identifies as documents PR, no testing required."
              circleci step halt
            fi
      - run:
          name: Early return if this branch should ignore CI
          command: |
            if [[ $CIRCLE_BRANCH == *noci ]]; then
              echo "Identifies as actively ignoring CI, no testing required."
              circleci step halt
            fi

  early-return-for-forked-pull-requests:
    description: >-
      If this build is from a fork, stop executing the current job and return success.
      This is useful to avoid steps that will fail due to missing credentials.
    steps:
      - run:
          name: Early return if this build is from a forked PR
          command: |
            if [[ -n "$CIRCLE_PR_NUMBER" ]]; then
              echo "Nothing to do for forked PRs, so marking this step successful"
              circleci step halt
            fi

  setup-executor:
    steps:
      - run:
          name: Setup executor
          command: |
            apt-get -qq update
            apt-get -q install -y git openssh-client curl ca-certificates make tar gzip
            bash <(curl -fsSL https://raw.githubusercontent.com/docker/docker-install/master/install.sh)
      - setup_remote_docker:
          version: 20.10.2
          docker_layer_caching: true

  checkout-all:
    steps:
      - checkout
      - run:
          name: Checkout submodules
          command: git submodule update --init --recursive

  setup-automation:
    steps:
      - run:
          name: Setup automation
          command: |
            git submodule update --init deps/readies
            ./deps/readies/bin/getpy3

  install-prerequisites:
    parameters:
      redis_version:
        type: string
        default: "6"
      getredis_params:
        type: string
        default: ""
    steps:
      - setup-automation
      - run:
          name: System setup
          command: ./system-setup.py
      - run:
          name: Install Redis
          command: |
            bash -l -c "python3 ./deps/readies/bin/getredis -v '<<parameters.redis_version>>' --force <<parameters.getredis_params>>"
            redis-server --version

  save-tests-logs:
    steps:
      - run:
          name: Cleanup test log dir
          command: |
            if [[ -d tests/flow/logs ]]; then
              cd tests/flow/logs
              rm -f *.aof *.rdb
            fi
      - store_artifacts:
          path: tests/flow/logs

  persist-artifacts:
    steps:
      - early-return-for-forked-pull-requests
      - persist_to_workspace:
          root: bin/
          paths:
            - artifacts/snapshots/*.zip
            - artifacts/snapshots/*.tgz
            - artifacts/snapshots/*.tar
            - artifacts/*.zip
            - artifacts/*.tgz
            - artifacts/*.tar

  build-steps:
    parameters:
      platform:
        type: string
      getredis_params:
        type: string
        default: ""
      build_params:
        type: string
        default: ""
      test_params:
        type: string
        default: ""
    steps:
      - early-returns
      - checkout-all
      - install-prerequisites:
          getredis_params: <<parameters.getredis_params>>
      - run:
          name: Build
          command: bash -l -c "make build <<parameters.build_params>> SHOW=1"
      - run:
          name: Pack
          command: bash -l -c "make pack SHOW=1"
      - run:
          name: Unit Test
          command: |
            mkdir -p ~/workspace/tests
            bash -l -c "make unittests TEST_REPORT_DIR=$HOME/workspace/tests <<parameters.test_params>> SHOW=1"
      - run:
          name: Flow Test
          no_output_timeout: 30m
          command: |
            python3 -m RLTest --version
            mkdir -p ~/workspace/tests
            bash -l -c "make test TEST_REPORT_DIR=$HOME/workspace/tests <<parameters.test_params>> SHOW=1"
      - run:
          name: Run flow with gears
          no_output_timeout: 30m
          command: |
            bash -l -c "make test TEST_REPORT_DIR=$HOME/workspace/tests GEARS=1 GEN=0 CLUSTER=1 <<parameters.test_params>> SHOW=1 V=2"
      - save-tests-logs

  build-platforms-steps:
    parameters:
      platform:
        type: string
    steps:
      - early-returns
      - setup-executor
      - checkout
      - setup-automation
      - run:
          name: Build for platform
          command: |
            ROOT=$PWD
            cd build/docker
            make build OSNICK=<<parameters.platform>> VERSION=$CIRCLE_TAG BRANCH=$CIRCLE_BRANCH ARTIFACTS=1 TEST=1 SHOW=1 PACK=1
            cd $ROOT
            mkdir -p tests/flow/logs
            tar -C tests/flow/logs -xzf bin/artifacts/tests-flow-logs*.tgz
          no_output_timeout: 30m
      - early-return-for-forked-pull-requests
      - run:
          name: Build for platform (publish)
          command: |
            docker login -u redisfab -p $DOCKER_REDISFAB_PWD
            cd build/docker
            make publish OSNICK=<<parameters.platform>> VERSION=$CIRCLE_TAG BRANCH=$CIRCLE_BRANCH OFFICIAL=0 SHOW=1 VERBOSE=1
      - persist-artifacts
      - save-tests-logs

  vm-build-platforms-steps:
    parameters:
      platform:
        type: string
    steps:
      - early-returns
      - checkout
      - setup-automation
      - run:
          name: Install Docker
          command: bash <(curl -fsSL https://raw.githubusercontent.com/docker/docker-install/master/install.sh)
      - run:
          name: Build for platform
          command: |
            ROOT=$PWD
            cd build/docker
            make build OSNICK=<<parameters.platform>> VERSION=$CIRCLE_TAG BRANCH=$CIRCLE_BRANCH ARTIFACTS=1 TEST=1 SHOW=1 PACK=1
            cd $ROOT
            mkdir -p tests/flow/logs
            tar -C tests/flow/logs -xzf bin/artifacts/tests-flow-logs*.tgz
          no_output_timeout: 30m
      - early-return-for-forked-pull-requests
      - run:
          name: Build for platform (publish)
          command: |
            docker login -u redisfab -p $DOCKER_REDISFAB_PWD
            cd build/docker
            make publish OSNICK=<<parameters.platform>> VERSION=$CIRCLE_TAG BRANCH=$CIRCLE_BRANCH OFFICIAL=0 SHOW=1 VERBOSE=1
      - persist-artifacts
      - save-tests-logs

  benchmark-automation:
    parameters:
      github_actor:
        type: string
        default: $CIRCLE_USERNAME
      module_path:
        type: string
        default: ../../bin/redistimeseries.so
      gears_module_path:
        type: string
        default: --module_path ../../bin/linux-bullseye-x64/RedisGears/redisgears.so
      allowed_envs:
        type: string
        default: "oss-standalone"
      timeout:
        type: string
        default: 60m
    steps:
      - run:
          name: Install remote benchmark tool dependencies
          command: |
            VERSION=0.14.8 ./deps/readies/bin/getterraform
      - run:
          name: Install remote benchmark python dependencies
          command: python3 -m pip install -r ./tests/benchmarks/requirements.txt
      
      - run:
          name: Get gears
          command: |
            ./sbin/getgears

      - run:
          name: Run CI benchmarks on aws for envs << parameters.allowed_envs >> 
          timeout: << parameters.timeout >>
          no_output_timeout: 20m
          command: |
            cd ./tests/benchmarks
            export AWS_ACCESS_KEY_ID=$PERFORMANCE_EC2_ACCESS_KEY
            export AWS_SECRET_ACCESS_KEY=$PERFORMANCE_EC2_SECRET_KEY
            export AWS_DEFAULT_REGION=$PERFORMANCE_EC2_REGION
            export EC2_PRIVATE_PEM=$PERFORMANCE_EC2_PRIVATE_PEM

            redisbench-admin run-remote \
              << parameters.gears_module_path >> \
              --module_path << parameters.module_path >> \
              --github_actor << parameters.github_actor >> \
              --github_repo $CIRCLE_PROJECT_REPONAME \
              --github_org $CIRCLE_PROJECT_USERNAME \
              --github_sha $CIRCLE_SHA1 \
              --github_branch $CIRCLE_BRANCH \
              --upload_results_s3 \
              --triggering_env circleci \
              --push_results_redistimeseries \
              --allowed-envs << parameters.allowed_envs >> 

#----------------------------------------------------------------------------------------------------------------------------------

jobs:
  valgrind:
    docker:
<<<<<<< HEAD
      - image: redisfab/rmbuilder:6.2.5-x64-buster
=======
      - image: redisfab/rmbuilder:6.2.5-x64-bullseye
>>>>>>> f476dd89
    resource_class: xlarge
    steps:
      - build-steps:
          platform: debian
          build_params: VALGRIND=1 -j
          test_params: VALGRIND=1 SIMPLE=1
          getredis_params: --valgrind

  lint:
    docker:
      - image: redislabsmodules/llvm-toolset:latest
    steps:
      - early-returns
      - checkout-all
      - install-prerequisites
      - run:
          name: lint
          command: bash -l -c "make lint"

  build:
    docker:
<<<<<<< HEAD
      - image: redisfab/rmbuilder:6.2.5-x64-buster
=======
      - image: redisfab/rmbuilder:6.2.5-x64-bullseye
>>>>>>> f476dd89
    steps:
      - build-steps:
          platform: debian
      - persist-artifacts

  build-platforms:
    parameters:
      platform:
        type: string
    docker:
      - image: debian:bullseye
    steps:
      - build-platforms-steps:
          platform: <<parameters.platform>>

  build-arm-platforms:
    parameters:
      platform:
        type: string
    machine:
      image: ubuntu-2004:202101-01
    resource_class: arm.medium
    steps:
      - vm-build-platforms-steps:
          platform: <<parameters.platform>>

  build-macos:
    macos:
      xcode: 11.6.0
    steps:
      - run:
          name: Set up workspace
          command: |
            sudo mkdir -p ~/workspace
            sudo chown $USER ~/workspace
      - build-steps:
          platform: macos
      - persist-artifacts

  build-multiarch-docker:
    machine:
      enabled: true
      image: ubuntu-1604:202010-01
    steps:
      - early-returns
      - checkout-all
      - run:
          name: Set up Python3
          command: pyenv global 3.7.0
      - run:
          name: Setup Docker client experimental features
          command: |
            sudo ./deps/readies/bin/getdocker --just-enable-exp
            docker version
      - run:
          name: Build
          command: |
            sudo docker login -u redisfab -p $DOCKER_REDISFAB_PWD
            make -C build/docker build
            sudo make -C build/docker publish
          no_output_timeout: 20m

  coverage:
    docker:
<<<<<<< HEAD
      - image: redisfab/rmbuilder:6.2.5-x64-buster
=======
      - image: redisfab/rmbuilder:6.2.5-x64-bullseye
>>>>>>> f476dd89
    steps:
      - early-returns
      - checkout-all
      - install-prerequisites
      - run:
          name: Build & Test
          command: |
            bash -l -c "make build COV=1 SHOW=1"
            bash -l -c "make test COV=1"
            bash <(curl -s https://raw.githubusercontent.com/codecov/codecov-bash/master/codecov) -f bin/linux-x64-debug-cov/cov.info
      - store_artifacts:
          path: coverage
          destination: coverage
      - run:
          name: Test with Gears
          command: |
            bash -l -c "make test COV=1 GEARS=1 CLUSTER=1 SHOW=1"
            bash <(curl -s https://raw.githubusercontent.com/codecov/codecov-bash/master/codecov) -f bin/linux-x64-debug-cov/cov.info

  deploy-artifacts:
    parameters:
      location:
        type: string
        default: ""
    docker:
<<<<<<< HEAD
      - image: redisfab/rmbuilder:6.2.5-x64-buster
=======
      - image: redisfab/rmbuilder:6.2.5-x64-bullseye
>>>>>>> f476dd89
    steps:
      - early-returns
      - early-return-for-forked-pull-requests
      - attach_workspace:
          at: workspace
      - run:
          name: Deploy to S3
          command: |
            cd "workspace/artifacts/<<parameters.location>>"
            du -ah --apparent-size *
            if [[ -z "<<parameters.location>>" ]]; then
                path=""
            else
                path="<<parameters.location>>/"
            fi
            for f in `ls *.zip *.tgz`; do
              aws s3 cp $f s3://redismodules/$PACKAGE_NAME/$path --acl public-read
            done

  release-automation:
    docker:
<<<<<<< HEAD
      - image: redisfab/rmbuilder:6.2.5-x64-buster
=======
      - image: redisfab/rmbuilder:6.2.5-x64-bullseye
>>>>>>> f476dd89
    steps:
      - early-returns
      - early-return-for-forked-pull-requests
      - checkout
      - setup-automation
      - run:
          name: Run QA Automation
          command: MODULE_VERSION="$CIRCLE_TAG" VERBOSE=1 TEST=release ./tests/qa/run

  nightly-automation:
    docker:
<<<<<<< HEAD
      - image: redisfab/rmbuilder:6.2.5-x64-buster
=======
      - image: redisfab/rmbuilder:6.2.5-x64-bullseye
>>>>>>> f476dd89
    steps:
      - early-returns
      - early-return-for-forked-pull-requests
      - checkout
      - setup-automation
      - run:
          name: Run QA Automation
          command: MODULE_VERSION="$CIRCLE_BRANCH" VERBOSE=1 TEST=nightly QUICK=1 ./tests/qa/run

  performance-ci-automation-oss-standalone:
    docker:
<<<<<<< HEAD
      - image: redisfab/rmbuilder:6.2.5-x64-buster
=======
      - image: redisfab/rmbuilder:6.2.5-x64-bullseye
>>>>>>> f476dd89
    steps:
      - early-return-for-forked-pull-requests
      - checkout-all
      - install-prerequisites
      - run:
          name: Build
          command: bash -l -c "make build"
      - benchmark-automation:
          allowed_envs: "oss-standalone"
          gears_module_path: ""
  
  performance-ci-automation-oss-cluster:
    docker:
      - image: redisfab/rmbuilder:6.2.5-x64-bullseye
    steps:
      - early-return-for-forked-pull-requests
      - checkout-all
      - install-prerequisites
      - run:
          name: Build
          command: bash -l -c "make build"
      - benchmark-automation:
          allowed_envs: "oss-cluster"
          timeout: 90m

#----------------------------------------------------------------------------------------------------------------------------------

on-any-branch: &on-any-branch
  filters:
    branches:
      only: /.*/
    tags:
      only: /.*/

never: &never
  filters:
    branches:
      ignore: /.*/
    tags:
      ignore: /.*/

on-master: &on-master
  filters:
    branches:
      only: master
    tags:
      ignore: /.*/

on-integ-branch: &on-integ-branch
  filters:
    branches:
      only:
        - master
        - /^\d+\.\d+.*$/
        - /^feature-.*$/
    tags:
      ignore: /.*/

not-on-integ-branch: &not-on-integ-branch
  filters:
    branches:
      ignore:
        - master
        - /^\d+\.\d+.*$/
        - /^feature-.*$/
    tags:
      ignore: /.*/

on-version-tags: &on-version-tags
  filters:
    branches:
      ignore: /.*/
    tags:
      only: /^v[0-9].*/

on-perf-and-version-tags: &on-perf-and-version-tags
  filters:
    branches:
      only:
        - master
        - /^\d+\.\d+.*$/
        - /^feature-.*$/
        - /^perf.*$/
    tags:
      only: /^v[0-9].*/

on-integ-and-version-tags: &on-integ-and-version-tags
  filters:
    branches:
      only:
        - master
        - /^\d+\.\d+.*$/
        - /^feature-.*$/
    tags:
      only: /^v[0-9].*/

#----------------------------------------------------------------------------------------------------------------------------------

workflows:
  version: 2
  default-flow:
    jobs:
      - lint:
          <<: *on-any-branch
      - build:
          <<: *on-any-branch
      - valgrind:
          requires:
            - build
          <<: *on-integ-and-version-tags
      - build-platforms:
          <<: *on-integ-and-version-tags
          context: common
          matrix:
            parameters:
              platform: [focal, bionic, xenial, centos7, centos8]
      - build-arm-platforms:
          <<: *on-integ-and-version-tags
          context: common
          matrix:
            parameters:
              platform: [focal, bionic]
      - build-macos:
          <<: *on-integ-and-version-tags
      - build-multiarch-docker:
          <<: *never
      - coverage:
          context: common
          <<: *on-any-branch
      - performance-ci-automation-oss-standalone:
          context: common
          <<: *on-perf-and-version-tags
      - performance-ci-automation-oss-cluster:
          context: common
          <<: *on-perf-and-version-tags
      - deploy-artifacts:
          name: deploy-snapshot
          location: snapshots
          context: common
          <<: *on-integ-branch
          requires:
            - build-platforms
            - build-arm-platforms
            - build-macos
      - deploy-artifacts:
          name: deploy-release
          context: common
          <<: *on-version-tags
          requires:
            - build-platforms
            - build-arm-platforms
            - build-macos
      - release-automation:
          context: common
          requires:
            - deploy-release
          <<: *on-version-tags

  nightly:
    triggers:
      - schedule:
          cron: "20 17 * * *"
          filters:
            branches:
              only: master
    jobs:
      - performance-ci-automation-oss-cluster:
          context: common
      - performance-ci-automation-oss-standalone:
          context: common

  nightly-twice-a-week:
    triggers:
      - schedule:
          cron: "20 17 * * 0,3"
          filters:
            branches:
              only:
                - master
                - /^feature-.*$/
    jobs:
      - build-macos
      - valgrind<|MERGE_RESOLUTION|>--- conflicted
+++ resolved
@@ -265,11 +265,7 @@
 jobs:
   valgrind:
     docker:
-<<<<<<< HEAD
-      - image: redisfab/rmbuilder:6.2.5-x64-buster
-=======
-      - image: redisfab/rmbuilder:6.2.5-x64-bullseye
->>>>>>> f476dd89
+      - image: redisfab/rmbuilder:6.2.5-x64-bullseye
     resource_class: xlarge
     steps:
       - build-steps:
@@ -291,11 +287,7 @@
 
   build:
     docker:
-<<<<<<< HEAD
-      - image: redisfab/rmbuilder:6.2.5-x64-buster
-=======
-      - image: redisfab/rmbuilder:6.2.5-x64-bullseye
->>>>>>> f476dd89
+      - image: redisfab/rmbuilder:6.2.5-x64-bullseye
     steps:
       - build-steps:
           platform: debian
@@ -360,11 +352,7 @@
 
   coverage:
     docker:
-<<<<<<< HEAD
-      - image: redisfab/rmbuilder:6.2.5-x64-buster
-=======
-      - image: redisfab/rmbuilder:6.2.5-x64-bullseye
->>>>>>> f476dd89
+      - image: redisfab/rmbuilder:6.2.5-x64-bullseye
     steps:
       - early-returns
       - checkout-all
@@ -390,11 +378,7 @@
         type: string
         default: ""
     docker:
-<<<<<<< HEAD
-      - image: redisfab/rmbuilder:6.2.5-x64-buster
-=======
-      - image: redisfab/rmbuilder:6.2.5-x64-bullseye
->>>>>>> f476dd89
+      - image: redisfab/rmbuilder:6.2.5-x64-bullseye
     steps:
       - early-returns
       - early-return-for-forked-pull-requests
@@ -416,11 +400,7 @@
 
   release-automation:
     docker:
-<<<<<<< HEAD
-      - image: redisfab/rmbuilder:6.2.5-x64-buster
-=======
-      - image: redisfab/rmbuilder:6.2.5-x64-bullseye
->>>>>>> f476dd89
+      - image: redisfab/rmbuilder:6.2.5-x64-bullseye
     steps:
       - early-returns
       - early-return-for-forked-pull-requests
@@ -432,11 +412,7 @@
 
   nightly-automation:
     docker:
-<<<<<<< HEAD
-      - image: redisfab/rmbuilder:6.2.5-x64-buster
-=======
-      - image: redisfab/rmbuilder:6.2.5-x64-bullseye
->>>>>>> f476dd89
+      - image: redisfab/rmbuilder:6.2.5-x64-bullseye
     steps:
       - early-returns
       - early-return-for-forked-pull-requests
@@ -448,11 +424,7 @@
 
   performance-ci-automation-oss-standalone:
     docker:
-<<<<<<< HEAD
-      - image: redisfab/rmbuilder:6.2.5-x64-buster
-=======
-      - image: redisfab/rmbuilder:6.2.5-x64-bullseye
->>>>>>> f476dd89
+      - image: redisfab/rmbuilder:6.2.5-x64-bullseye
     steps:
       - early-return-for-forked-pull-requests
       - checkout-all
